#
# This file is autogenerated by pip-compile
# To update, run:
#
#    make dev-requirements.txt
#
-e file:.#egg=flytekit
    # via
    #   -c requirements.txt
    #   pytest-flyte
appdirs==1.4.4
    # via
    #   -c requirements.txt
    #   black
attrs==20.3.0
    # via
    #   -c requirements.txt
    #   jsonschema
    #   pytest
    #   pytest-docker
    #   scantree
bcrypt==3.2.0
    # via
    #   -c requirements.txt
    #   paramiko
<<<<<<< HEAD
black==21.5b2
=======
black==21.6b0
>>>>>>> 62391eaf
    # via
    #   -c requirements.txt
    #   -r dev-requirements.in
    #   flake8-black
certifi==2021.5.30
    # via
    #   -c requirements.txt
    #   requests
cffi==1.14.5
    # via
    #   -c requirements.txt
    #   bcrypt
    #   cryptography
    #   pynacl
chardet==4.0.0
    # via
    #   -c requirements.txt
    #   requests
click==7.1.2
    # via
    #   -c requirements.txt
    #   black
    #   flytekit
coverage[toml]==5.5
    # via -r dev-requirements.in
croniter==1.0.13
    # via
    #   -c requirements.txt
    #   flytekit
cryptography==3.4.7
    # via
    #   -c requirements.txt
    #   paramiko
dataclasses-json==0.5.4
    # via
    #   -c requirements.txt
    #   flytekit
decorator==5.0.9
    # via
    #   -c requirements.txt
    #   retry
deprecated==1.2.12
    # via
    #   -c requirements.txt
    #   flytekit
dirhash==0.2.1
    # via
    #   -c requirements.txt
    #   flytekit
distro==1.5.0
    # via docker-compose
docker-compose==1.29.2
    # via
    #   pytest-docker
    #   pytest-flyte
docker-image-py==0.1.10
    # via
    #   -c requirements.txt
    #   flytekit
docker[ssh]==5.0.0
    # via docker-compose
dockerpty==0.4.1
    # via docker-compose
docopt==0.6.2
    # via docker-compose
flake8-black==0.2.1
    # via -r dev-requirements.in
flake8-isort==4.0.0
    # via -r dev-requirements.in
flake8==3.9.2
    # via
    #   -r dev-requirements.in
    #   flake8-black
    #   flake8-isort
<<<<<<< HEAD
flyteidl==0.19.0
=======
flyteidl==0.19.2
>>>>>>> 62391eaf
    # via
    #   -c requirements.txt
    #   flytekit
grpcio==1.38.0
    # via
    #   -c requirements.txt
    #   flytekit
idna==2.10
    # via
    #   -c requirements.txt
    #   requests
importlib-metadata==4.5.0
    # via
    #   -c requirements.txt
    #   keyring
iniconfig==1.1.1
    # via pytest
isort==5.8.0
    # via
    #   -r dev-requirements.in
    #   flake8-isort
jinja2==3.0.1
    # via
    #   -c requirements.txt
    #   pytest-flyte
jsonschema==3.2.0
    # via
    #   -c requirements.txt
    #   docker-compose
keyring==23.0.1
    # via
    #   -c requirements.txt
    #   flytekit
markupsafe==2.0.1
    # via
    #   -c requirements.txt
    #   jinja2
marshmallow-enum==1.5.1
    # via
    #   -c requirements.txt
    #   dataclasses-json
marshmallow-jsonschema==0.12.0
    # via
    #   -c requirements.txt
    #   flytekit
marshmallow==3.12.1
    # via
    #   -c requirements.txt
    #   dataclasses-json
    #   marshmallow-enum
    #   marshmallow-jsonschema
mccabe==0.6.1
    # via flake8
mock==4.0.3
    # via -r dev-requirements.in
mypy-extensions==0.4.3
    # via
    #   -c requirements.txt
    #   black
    #   mypy
    #   typing-inspect
mypy==0.902
    # via -r dev-requirements.in
natsort==7.1.1
    # via
    #   -c requirements.txt
    #   flytekit
numpy==1.20.3
    # via
    #   -c requirements.txt
    #   pandas
    #   pyarrow
packaging==20.9
    # via
    #   -c requirements.txt
    #   pytest
pandas==1.2.4
    # via
    #   -c requirements.txt
    #   flytekit
paramiko==2.7.2
    # via
    #   -c requirements.txt
    #   docker
pathspec==0.8.1
    # via
    #   -c requirements.txt
    #   black
    #   scantree
pluggy==0.13.1
    # via pytest
<<<<<<< HEAD
protobuf==3.17.2
=======
protobuf==3.17.3
>>>>>>> 62391eaf
    # via
    #   -c requirements.txt
    #   flyteidl
    #   flytekit
py==1.10.0
    # via
    #   -c requirements.txt
    #   pytest
    #   retry
pyarrow==3.0.0
    # via
    #   -c requirements.txt
    #   flytekit
pycodestyle==2.7.0
    # via flake8
pycparser==2.20
    # via
    #   -c requirements.txt
    #   cffi
pyflakes==2.3.1
    # via flake8
pynacl==1.4.0
    # via
    #   -c requirements.txt
    #   paramiko
pyparsing==2.4.7
    # via
    #   -c requirements.txt
    #   packaging
pyrsistent==0.17.3
    # via
    #   -c requirements.txt
    #   jsonschema
pytest-docker==0.10.1
    # via pytest-flyte
git+git://github.com/flyteorg/pytest-flyte@main#egg=pytest-flyte
    # via -r dev-requirements.in
pytest==6.2.4
    # via
    #   -r dev-requirements.in
    #   pytest-docker
    #   pytest-flyte
python-dateutil==2.8.1
    # via
    #   -c requirements.txt
    #   croniter
    #   flytekit
    #   pandas
python-dotenv==0.17.1
    # via docker-compose
pytimeparse==1.1.8
    # via
    #   -c requirements.txt
    #   flytekit
pytz==2018.4
    # via
    #   -c requirements.txt
    #   flytekit
    #   pandas
pyyaml==5.4.1
    # via
    #   -c requirements.txt
    #   docker-compose
regex==2021.4.4
    # via
    #   -c requirements.txt
    #   black
    #   docker-image-py
requests==2.25.1
    # via
    #   -c requirements.txt
    #   docker
    #   docker-compose
    #   flytekit
    #   responses
responses==0.13.3
    # via
    #   -c requirements.txt
    #   flytekit
retry==0.9.2
    # via
    #   -c requirements.txt
    #   flytekit
scantree==0.0.1
    # via
    #   -c requirements.txt
    #   dirhash
six==1.16.0
    # via
    #   -c requirements.txt
    #   bcrypt
    #   dockerpty
    #   flytekit
    #   grpcio
    #   jsonschema
    #   protobuf
    #   pynacl
    #   python-dateutil
    #   responses
    #   scantree
    #   websocket-client
sortedcontainers==2.4.0
    # via
    #   -c requirements.txt
    #   flytekit
statsd==3.3.0
    # via
    #   -c requirements.txt
    #   flytekit
stringcase==1.2.0
    # via
    #   -c requirements.txt
    #   dataclasses-json
testfixtures==6.17.1
    # via flake8-isort
texttable==1.6.3
    # via docker-compose
toml==0.10.2
    # via
    #   -c requirements.txt
    #   black
    #   coverage
    #   mypy
    #   pytest
typing-extensions==3.10.0.0
    # via
    #   -c requirements.txt
    #   mypy
    #   typing-inspect
typing-inspect==0.7.1
    # via
    #   -c requirements.txt
    #   dataclasses-json
urllib3==1.25.11
    # via
    #   -c requirements.txt
    #   flytekit
    #   requests
    #   responses
websocket-client==0.59.0
    # via
    #   docker
    #   docker-compose
wheel==0.36.2
    # via
    #   -c requirements.txt
    #   flytekit
wrapt==1.12.1
    # via
    #   -c requirements.txt
    #   deprecated
    #   flytekit
zipp==3.4.1
    # via
    #   -c requirements.txt
    #   importlib-metadata

# The following packages are considered to be unsafe in a requirements file:
# setuptools<|MERGE_RESOLUTION|>--- conflicted
+++ resolved
@@ -23,11 +23,7 @@
     # via
     #   -c requirements.txt
     #   paramiko
-<<<<<<< HEAD
-black==21.5b2
-=======
 black==21.6b0
->>>>>>> 62391eaf
     # via
     #   -c requirements.txt
     #   -r dev-requirements.in
@@ -102,11 +98,7 @@
     #   -r dev-requirements.in
     #   flake8-black
     #   flake8-isort
-<<<<<<< HEAD
-flyteidl==0.19.0
-=======
 flyteidl==0.19.2
->>>>>>> 62391eaf
     # via
     #   -c requirements.txt
     #   flytekit
@@ -198,11 +190,7 @@
     #   scantree
 pluggy==0.13.1
     # via pytest
-<<<<<<< HEAD
-protobuf==3.17.2
-=======
 protobuf==3.17.3
->>>>>>> 62391eaf
     # via
     #   -c requirements.txt
     #   flyteidl
