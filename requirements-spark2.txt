--- conflicted
+++ resolved
@@ -23,15 +23,9 @@
     # via papermill
 bleach==4.0.0
     # via nbconvert
-<<<<<<< HEAD
 boto3==1.18.26
     # via sagemaker-training
 botocore==1.21.26
-=======
-boto3==1.18.25
-    # via sagemaker-training
-botocore==1.21.25
->>>>>>> 7a89a740
     # via
     #   boto3
     #   s3transfer
