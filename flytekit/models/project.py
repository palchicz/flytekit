from __future__ import absolute_import

from flyteidl.admin import project_pb2 as _project_pb2

from flytekit.models import common as _common


class Project(_common.FlyteIdlEntity):
    def __init__(self, id, name, description):
        """
        A project represents a logical grouping used to organize entities (tasks, workflows, executions) in the Flyte
        platform.

        :param Text id: A globally unique identifier associated with this project.
        :param Text name: A human-readable name for this project.
        :param Text name: A concise description for this project.
        """
        self._id = id
        self._name = name
        self._description = description

    @property
    def id(self):
        """
        A globally unique identifier associated with this project
        :rtype: Text
        """
        return self._id

    @property
    def name(self):
        """
        A human-readable name for this project.
        :rtype: Text
        """
        return self._name

    @property
    def description(self):
        """
        A concise description for this project.
        :rtype: Text
        """
        return self._description

    def to_flyte_idl(self):
        """
        :rtype: flyteidl.admin.project_pb2.Project
        """
<<<<<<< HEAD
        return _project_pb2.Project(
            id=self.id, name=self.name, description=self.description,
        )
=======
        return _project_pb2.Project(id=self.id, name=self.name, description=self.description,)
>>>>>>> 83c10cca

    @classmethod
    def from_flyte_idl(cls, pb2_object):
        """
        :param flyteidl.admin.project_pb2.Project pb2_object:
        :rtype: Project
        """
<<<<<<< HEAD
        return cls(
            id=pb2_object.id, name=pb2_object.name, description=pb2_object.description,
        )
=======
        return cls(id=pb2_object.id, name=pb2_object.name, description=pb2_object.description,)
>>>>>>> 83c10cca
<|MERGE_RESOLUTION|>--- conflicted
+++ resolved
@@ -47,13 +47,7 @@
         """
         :rtype: flyteidl.admin.project_pb2.Project
         """
-<<<<<<< HEAD
-        return _project_pb2.Project(
-            id=self.id, name=self.name, description=self.description,
-        )
-=======
         return _project_pb2.Project(id=self.id, name=self.name, description=self.description,)
->>>>>>> 83c10cca
 
     @classmethod
     def from_flyte_idl(cls, pb2_object):
@@ -61,10 +55,4 @@
         :param flyteidl.admin.project_pb2.Project pb2_object:
         :rtype: Project
         """
-<<<<<<< HEAD
-        return cls(
-            id=pb2_object.id, name=pb2_object.name, description=pb2_object.description,
-        )
-=======
-        return cls(id=pb2_object.id, name=pb2_object.name, description=pb2_object.description,)
->>>>>>> 83c10cca
+        return cls(id=pb2_object.id, name=pb2_object.name, description=pb2_object.description,)