from __future__ import absolute_import

import flyteidl.admin.execution_pb2 as _execution_pb2
import flyteidl.admin.node_execution_pb2 as _node_execution_pb2
import flyteidl.admin.task_execution_pb2 as _task_execution_pb2
import pytz as _pytz

from flytekit.models import common as _common_models
from flytekit.models.core import execution as _core_execution
from flytekit.models.core import identifier as _identifier


class ExecutionMetadata(_common_models.FlyteIdlEntity):
    class ExecutionMode(object):
        MANUAL = 0
        SCHEDULED = 1
        SYSTEM = 2

    def __init__(self, mode, principal, nesting):
        """
        :param int mode: An enum value from ExecutionMetadata.ExecutionMode which specifies how the job started.
        :param Text principal: The entity that triggered the execution
        :param int nesting: An integer representing how deeply nested the workflow is (i.e. was it triggered by a parent
            workflow)
        """
        self._mode = mode
        self._principal = principal
        self._nesting = nesting

    @property
    def mode(self):
        """
        An enum value from ExecutionMetadata.ExecutionMode which specifies how the job started.
        :rtype: int
        """
        return self._mode

    @property
    def principal(self):
        """
        The entity that triggered the execution
        :rtype: Text
        """
        return self._principal

    @property
    def nesting(self):
        """
        An integer representing how deeply nested the workflow is (i.e. was it triggered by a parent workflow)
        :rtype: int
        """
        return self._nesting

    def to_flyte_idl(self):
        """
        :rtype: flyteidl.admin.execution_pb2.ExecutionMetadata
        """
<<<<<<< HEAD
        return _execution_pb2.ExecutionMetadata(
            mode=self.mode, principal=self.principal, nesting=self.nesting
        )
=======
        return _execution_pb2.ExecutionMetadata(mode=self.mode, principal=self.principal, nesting=self.nesting)
>>>>>>> 83c10cca

    @classmethod
    def from_flyte_idl(cls, pb2_object):
        """
        :param flyteidl.admin.execution_pb2.ExecutionMetadata pb2_object:
        :return: ExecutionMetadata
        """
<<<<<<< HEAD
        return cls(
            mode=pb2_object.mode,
            principal=pb2_object.principal,
            nesting=pb2_object.nesting,
        )
=======
        return cls(mode=pb2_object.mode, principal=pb2_object.principal, nesting=pb2_object.nesting,)
>>>>>>> 83c10cca


class ExecutionSpec(_common_models.FlyteIdlEntity):
    def __init__(
        self,
        launch_plan,
        metadata,
        notifications=None,
        disable_all=None,
        labels=None,
        annotations=None,
        auth_role=None,
    ):
        """
        :param flytekit.models.core.identifier.Identifier launch_plan: Launch plan unique identifier to execute
        :param ExecutionMetadata metadata: The metadata to be associated with this execution
        :param NotificationList notifications: List of notifications for this execution.
        :param bool disable_all: If true, all notifications should be disabled.
        :param flytekit.models.common.Labels labels: Labels to apply to the execution.
        :param flytekit.models.common.Annotations annotations: Annotations to apply to the execution
        :param flytekit.models.common.AuthRole auth_role: The authorization method with which to execute the workflow.

        """
        self._launch_plan = launch_plan
        self._metadata = metadata
        self._notifications = notifications
        self._disable_all = disable_all
        self._labels = labels or _common_models.Labels({})
        self._annotations = annotations or _common_models.Annotations({})
        self._auth_role = auth_role or _common_models.AuthRole()

    @property
    def launch_plan(self):
        """
        If the values were too large, this is the URI where the values were offloaded.
        :rtype: flytekit.models.core.identifier.Identifier
        """
        return self._launch_plan

    @property
    def metadata(self):
        """
        :rtype: ExecutionMetadata
        """
        return self._metadata

    @property
    def notifications(self):
        """
        :rtype: Optional[NotificationList]
        """
        return self._notifications

    @property
    def disable_all(self):
        """
        :rtype: Optional[bool]
        """
        return self._disable_all

    @property
    def labels(self):
        """
        :rtype: flytekit.models.common.Labels
        """
        return self._labels

    @property
    def annotations(self):
        """
        :rtype: flytekit.models.common.Annotations
        """
        return self._annotations

    @property
    def auth_role(self):
        """
        :rtype: flytekit.models.common.AuthRole
        """
        return self._auth_role

    def to_flyte_idl(self):
        """
        :rtype: flyteidl.admin.execution_pb2.ExecutionSpec
        """
        return _execution_pb2.ExecutionSpec(
            launch_plan=self.launch_plan.to_flyte_idl(),
            metadata=self.metadata.to_flyte_idl(),
            notifications=self.notifications.to_flyte_idl()
            if self.notifications
            else None,
            disable_all=self.disable_all,
            labels=self.labels.to_flyte_idl(),
            annotations=self.annotations.to_flyte_idl(),
            auth_role=self._auth_role.to_flyte_idl() if self.auth_role else None,
        )

    @classmethod
    def from_flyte_idl(cls, p):
        """
        :param flyteidl.admin.execution_pb2.ExecutionSpec p:
        :return: ExecutionSpec
        """
        return cls(
            launch_plan=_identifier.Identifier.from_flyte_idl(p.launch_plan),
            metadata=ExecutionMetadata.from_flyte_idl(p.metadata),
            notifications=NotificationList.from_flyte_idl(p.notifications)
            if p.HasField("notifications")
            else None,
            disable_all=p.disable_all if p.HasField("disable_all") else None,
            labels=_common_models.Labels.from_flyte_idl(p.labels),
            annotations=_common_models.Annotations.from_flyte_idl(p.annotations),
            auth_role=_common_models.AuthRole.from_flyte_idl(p.auth_role),
        )


class LiteralMapBlob(_common_models.FlyteIdlEntity):
    def __init__(self, values=None, uri=None):
        """
        :param flytekit.models.literals.LiteralMap values:
        :param Text uri:
        """
        self._values = values
        self._uri = uri

    @property
    def values(self):
        """
        :rtype: flytekit.models.literals.LiteralMap
        """
        return self._values

    @property
    def uri(self):
        """
        :rtype: Text
        """
        return self._uri

    def to_flyte_idl(self):
        """
        :rtype: flyteidl.admin.execution_pb2.LiteralMapBlob
        """
        return _execution_pb2.LiteralMapBlob(
<<<<<<< HEAD
            values=self.values.to_flyte_idl() if self.values is not None else None,
            uri=self.uri,
=======
            values=self.values.to_flyte_idl() if self.values is not None else None, uri=self.uri,
>>>>>>> 83c10cca
        )

    @classmethod
    def from_flyte_idl(cls, pb):
        """
        :param flyteidl.admin.execution_pb2.LiteralMapBlob pb:
        :rtype: LiteralMapBlob
        """
        values = None
        if pb.HasField("values"):
            values = LiteralMapBlob.from_flyte_idl(pb.values)
        return cls(values=values, uri=pb.uri if pb.HasField("uri") else None)


class Execution(_common_models.FlyteIdlEntity):
    def __init__(self, id, spec, closure):
        """
        :param flytekit.models.core.identifier.WorkflowExecutionIdentifier id:
        :param Text id:
        :param ExecutionSpec spec:
        :param ExecutionClosure closure:
        """
        self._id = id
        self._spec = spec
        self._closure = closure

    @property
    def id(self):
        """
        :rtype: flytekit.models.core.identifier.WorkflowExecutionIdentifier
        """
        return self._id

    @property
    def closure(self):
        """
        :rtype: ExecutionClosure
        """
        return self._closure

    @property
    def spec(self):
        """
        :rtype: ExecutionSpec
        """
        return self._spec

    def to_flyte_idl(self):
        """
        :rtype: flyteidl.admin.execution_pb2.Execution
        """
        return _execution_pb2.Execution(
<<<<<<< HEAD
            id=self.id.to_flyte_idl(),
            closure=self.closure.to_flyte_idl(),
            spec=self.spec.to_flyte_idl(),
=======
            id=self.id.to_flyte_idl(), closure=self.closure.to_flyte_idl(), spec=self.spec.to_flyte_idl(),
>>>>>>> 83c10cca
        )

    @classmethod
    def from_flyte_idl(cls, pb):
        """
        :param flyteidl.admin.execution_pb2.Execution pb:
        :rtype: Execution
        """
        return cls(
            id=_identifier.WorkflowExecutionIdentifier.from_flyte_idl(pb.id),
            closure=ExecutionClosure.from_flyte_idl(pb.closure),
            spec=ExecutionSpec.from_flyte_idl(pb.spec),
        )


class ExecutionClosure(_common_models.FlyteIdlEntity):
    def __init__(self, phase, started_at, error=None, outputs=None):
        """
        :param int phase: From the flytekit.models.core.execution.WorkflowExecutionPhase enum
        :param datetime.datetime started_at:
        :param flytekit.models.core.execution.ExecutionError error:
        :param LiteralMapBlob outputs:
        """
        self._phase = phase
        self._started_at = started_at
        self._error = error
        self._outputs = outputs

    @property
    def error(self):
        """
        :rtype: flytekit.models.core.execution.ExecutionError
        """
        return self._error

    @property
    def phase(self):
        """
        From the flytekit.models.core.execution.WorkflowExecutionPhase enum
        :rtype: int
        """
        return self._phase

    @property
    def started_at(self):
        """
        :rtype: datetime.datetime
        """
        return self._started_at

    @property
    def outputs(self):
        """
        :rtype: LiteralMapBlob
        """
        return self._outputs

    def to_flyte_idl(self):
        """
        :rtype: flyteidl.admin.execution_pb2.ExecutionClosure
        """
        obj = _execution_pb2.ExecutionClosure(
            phase=self.phase,
            error=self.error.to_flyte_idl() if self.error is not None else None,
            outputs=self.outputs.to_flyte_idl() if self.outputs is not None else None,
<<<<<<< HEAD
        )
        obj.started_at.FromDatetime(
            self.started_at.astimezone(_pytz.UTC).replace(tzinfo=None)
=======
>>>>>>> 83c10cca
        )
        return obj

    @classmethod
    def from_flyte_idl(cls, pb2_object):
        """
        :param flyteidl.admin.execution_pb2.ExecutionClosure pb2_object:
        :rtype: ExecutionClosure
        """
        error = None
        if pb2_object.HasField("error"):
            error = _core_execution.ExecutionError.from_flyte_idl(pb2_object.error)
        outputs = None
        if pb2_object.HasField("outputs"):
            outputs = LiteralMapBlob.from_flyte_idl(pb2_object.outputs)
        return cls(
            error=error,
            outputs=outputs,
            phase=pb2_object.phase,
            started_at=pb2_object.started_at.ToDatetime().replace(tzinfo=_pytz.UTC),
        )


class NotificationList(_common_models.FlyteIdlEntity):
    def __init__(self, notifications):
        """
        :param list[flytekit.models.common.Notification] notifications: A simple list of notifications.
        """
        self._notifications = notifications

    @property
    def notifications(self):
        """
        :rtype: list[flytekit.models.common.Notification]
        """
        return self._notifications

    def to_flyte_idl(self):
        """
        :rtype:  flyteidl.admin.execution_pb2.NotificationList
        """
        return _execution_pb2.NotificationList(notifications=[n.to_flyte_idl() for n in self.notifications])

    @classmethod
    def from_flyte_idl(cls, pb2_object):
        """
        :param flyteidl.admin.execution_pb2.NotificationList pb2_object:
        :rtype: NotificationList
        """
<<<<<<< HEAD
        return cls(
            [
                _common_models.Notification.from_flyte_idl(p)
                for p in pb2_object.notifications
            ]
        )
=======
        return cls([_common_models.Notification.from_flyte_idl(p) for p in pb2_object.notifications])
>>>>>>> 83c10cca


class _CommonDataResponse(_common_models.FlyteIdlEntity):
    """
    Currently, node, task, and workflow execution all have the same get data response. So we'll create this common
    superclass to reduce code duplication until things diverge in the future.
    """

    def __init__(self, inputs, outputs):
        """
        :param _common_models.UrlBlob inputs:
        :param _common_models.UrlBlob outputs:
        """
        self._inputs = inputs
        self._outputs = outputs

    @property
    def inputs(self):
        """
        :rtype: _common_models.UrlBlob
        """
        return self._inputs

    @property
    def outputs(self):
        """
        :rtype: _common_models.UrlBlob
        """
        return self._outputs


class WorkflowExecutionGetDataResponse(_CommonDataResponse):
    @classmethod
    def from_flyte_idl(cls, pb2_object):
        """
        :param _execution_pb2.WorkflowExecutionGetDataResponse pb2_object:
        :rtype: WorkflowExecutionGetDataResponse
        """
        return cls(
            inputs=_common_models.UrlBlob.from_flyte_idl(pb2_object.inputs),
            outputs=_common_models.UrlBlob.from_flyte_idl(pb2_object.outputs),
        )

    def to_flyte_idl(self):
        """
        :rtype: _execution_pb2.WorkflowExecutionGetDataResponse
        """
        return _execution_pb2.WorkflowExecutionGetDataResponse(
            inputs=self.inputs.to_flyte_idl(), outputs=self.outputs.to_flyte_idl(),
        )


class TaskExecutionGetDataResponse(_CommonDataResponse):
    @classmethod
    def from_flyte_idl(cls, pb2_object):
        """
        :param _task_execution_pb2.TaskExecutionGetDataResponse pb2_object:
        :rtype: TaskExecutionGetDataResponse
        """
        return cls(
            inputs=_common_models.UrlBlob.from_flyte_idl(pb2_object.inputs),
            outputs=_common_models.UrlBlob.from_flyte_idl(pb2_object.outputs),
        )

    def to_flyte_idl(self):
        """
        :rtype: _task_execution_pb2.TaskExecutionGetDataResponse
        """
        return _task_execution_pb2.TaskExecutionGetDataResponse(
            inputs=self.inputs.to_flyte_idl(), outputs=self.outputs.to_flyte_idl(),
        )


class NodeExecutionGetDataResponse(_CommonDataResponse):
    @classmethod
    def from_flyte_idl(cls, pb2_object):
        """
        :param _node_execution_pb2.NodeExecutionGetDataResponse pb2_object:
        :rtype: NodeExecutionGetDataResponse
        """
        return cls(
            inputs=_common_models.UrlBlob.from_flyte_idl(pb2_object.inputs),
            outputs=_common_models.UrlBlob.from_flyte_idl(pb2_object.outputs),
        )

    def to_flyte_idl(self):
        """
        :rtype: _node_execution_pb2.NodeExecutionGetDataResponse
        """
        return _node_execution_pb2.NodeExecutionGetDataResponse(
            inputs=self.inputs.to_flyte_idl(), outputs=self.outputs.to_flyte_idl(),
        )<|MERGE_RESOLUTION|>--- conflicted
+++ resolved
@@ -55,13 +55,7 @@
         """
         :rtype: flyteidl.admin.execution_pb2.ExecutionMetadata
         """
-<<<<<<< HEAD
-        return _execution_pb2.ExecutionMetadata(
-            mode=self.mode, principal=self.principal, nesting=self.nesting
-        )
-=======
         return _execution_pb2.ExecutionMetadata(mode=self.mode, principal=self.principal, nesting=self.nesting)
->>>>>>> 83c10cca
 
     @classmethod
     def from_flyte_idl(cls, pb2_object):
@@ -69,15 +63,7 @@
         :param flyteidl.admin.execution_pb2.ExecutionMetadata pb2_object:
         :return: ExecutionMetadata
         """
-<<<<<<< HEAD
-        return cls(
-            mode=pb2_object.mode,
-            principal=pb2_object.principal,
-            nesting=pb2_object.nesting,
-        )
-=======
         return cls(mode=pb2_object.mode, principal=pb2_object.principal, nesting=pb2_object.nesting,)
->>>>>>> 83c10cca
 
 
 class ExecutionSpec(_common_models.FlyteIdlEntity):
@@ -166,9 +152,7 @@
         return _execution_pb2.ExecutionSpec(
             launch_plan=self.launch_plan.to_flyte_idl(),
             metadata=self.metadata.to_flyte_idl(),
-            notifications=self.notifications.to_flyte_idl()
-            if self.notifications
-            else None,
+            notifications=self.notifications.to_flyte_idl() if self.notifications else None,
             disable_all=self.disable_all,
             labels=self.labels.to_flyte_idl(),
             annotations=self.annotations.to_flyte_idl(),
@@ -184,9 +168,7 @@
         return cls(
             launch_plan=_identifier.Identifier.from_flyte_idl(p.launch_plan),
             metadata=ExecutionMetadata.from_flyte_idl(p.metadata),
-            notifications=NotificationList.from_flyte_idl(p.notifications)
-            if p.HasField("notifications")
-            else None,
+            notifications=NotificationList.from_flyte_idl(p.notifications) if p.HasField("notifications") else None,
             disable_all=p.disable_all if p.HasField("disable_all") else None,
             labels=_common_models.Labels.from_flyte_idl(p.labels),
             annotations=_common_models.Annotations.from_flyte_idl(p.annotations),
@@ -222,12 +204,7 @@
         :rtype: flyteidl.admin.execution_pb2.LiteralMapBlob
         """
         return _execution_pb2.LiteralMapBlob(
-<<<<<<< HEAD
-            values=self.values.to_flyte_idl() if self.values is not None else None,
-            uri=self.uri,
-=======
             values=self.values.to_flyte_idl() if self.values is not None else None, uri=self.uri,
->>>>>>> 83c10cca
         )
 
     @classmethod
@@ -280,13 +257,7 @@
         :rtype: flyteidl.admin.execution_pb2.Execution
         """
         return _execution_pb2.Execution(
-<<<<<<< HEAD
-            id=self.id.to_flyte_idl(),
-            closure=self.closure.to_flyte_idl(),
-            spec=self.spec.to_flyte_idl(),
-=======
             id=self.id.to_flyte_idl(), closure=self.closure.to_flyte_idl(), spec=self.spec.to_flyte_idl(),
->>>>>>> 83c10cca
         )
 
     @classmethod
@@ -352,13 +323,8 @@
             phase=self.phase,
             error=self.error.to_flyte_idl() if self.error is not None else None,
             outputs=self.outputs.to_flyte_idl() if self.outputs is not None else None,
-<<<<<<< HEAD
-        )
-        obj.started_at.FromDatetime(
-            self.started_at.astimezone(_pytz.UTC).replace(tzinfo=None)
-=======
->>>>>>> 83c10cca
-        )
+        )
+        obj.started_at.FromDatetime(self.started_at.astimezone(_pytz.UTC).replace(tzinfo=None))
         return obj
 
     @classmethod
@@ -407,16 +373,7 @@
         :param flyteidl.admin.execution_pb2.NotificationList pb2_object:
         :rtype: NotificationList
         """
-<<<<<<< HEAD
-        return cls(
-            [
-                _common_models.Notification.from_flyte_idl(p)
-                for p in pb2_object.notifications
-            ]
-        )
-=======
         return cls([_common_models.Notification.from_flyte_idl(p) for p in pb2_object.notifications])
->>>>>>> 83c10cca
 
 
 class _CommonDataResponse(_common_models.FlyteIdlEntity):
