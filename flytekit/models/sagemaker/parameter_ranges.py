from __future__ import absolute_import

from typing import Dict, List

from flyteidl.plugins.sagemaker import \
    parameter_ranges_pb2 as _idl_parameter_ranges

from flytekit.models import common as _common


class HyperparameterScalingType(object):
    AUTO = _idl_parameter_ranges.HyperparameterScalingType.AUTO
    LINEAR = _idl_parameter_ranges.HyperparameterScalingType.LINEAR
    LOGARITHMIC = _idl_parameter_ranges.HyperparameterScalingType.LOGARITHMIC
    REVERSELOGARITHMIC = (
        _idl_parameter_ranges.HyperparameterScalingType.REVERSELOGARITHMIC
    )


class ContinuousParameterRange(_common.FlyteIdlEntity):
    def __init__(
        self, max_value: float, min_value: float, scaling_type: int,
    ):
        """

        :param float max_value:
        :param float min_value:
        :param int scaling_type:
        """
        self._max_value = max_value
        self._min_value = min_value
        self._scaling_type = scaling_type

    @property
    def max_value(self) -> float:
        """

        :rtype: float
        """
        return self._max_value

    @property
    def min_value(self) -> float:
        """

        :rtype: float
        """
        return self._min_value

    @property
    def scaling_type(self) -> int:
        """
        enum value from HyperparameterScalingType
        :rtype: int
        """
        return self._scaling_type

    def to_flyte_idl(self) -> _idl_parameter_ranges.ContinuousParameterRange:
        """
        :rtype: _idl_parameter_ranges.ContinuousParameterRange
        """

        return _idl_parameter_ranges.ContinuousParameterRange(
            max_value=self._max_value, min_value=self._min_value, scaling_type=self.scaling_type,
        )

    @classmethod
    def from_flyte_idl(cls, pb2_object: _idl_parameter_ranges.ContinuousParameterRange):
        """

        :param pb2_object:
        :rtype: ContinuousParameterRange
        """
        return cls(
            max_value=pb2_object.max_value, min_value=pb2_object.min_value, scaling_type=pb2_object.scaling_type,
        )


class IntegerParameterRange(_common.FlyteIdlEntity):
    def __init__(
        self, max_value: int, min_value: int, scaling_type: int,
    ):
        """
        :param int max_value:
        :param int min_value:
        :param int scaling_type:
        """
        self._max_value = max_value
        self._min_value = min_value
        self._scaling_type = scaling_type

    @property
    def max_value(self) -> int:
        """
        :rtype: int
        """
        return self._max_value

    @property
    def min_value(self) -> int:
        """

        :rtype: int
        """
        return self._min_value

    @property
    def scaling_type(self) -> int:
        """
        enum value from HyperparameterScalingType
        :rtype: int
        """
        return self._scaling_type

    def to_flyte_idl(self) -> _idl_parameter_ranges.IntegerParameterRange:
        """
        :rtype: _idl_parameter_ranges.IntegerParameterRange
        """
        return _idl_parameter_ranges.IntegerParameterRange(
            max_value=self._max_value, min_value=self._min_value, scaling_type=self.scaling_type,
        )

    @classmethod
    def from_flyte_idl(cls, pb2_object: _idl_parameter_ranges.IntegerParameterRange):
        """

        :param pb2_object:
        :rtype: IntegerParameterRange
        """
        return cls(
            max_value=pb2_object.max_value, min_value=pb2_object.min_value, scaling_type=pb2_object.scaling_type,
        )


class CategoricalParameterRange(_common.FlyteIdlEntity):
    def __init__(
        self, values: List[str],
    ):
        """

        :param List[str] values: list of strings representing categorical values
        """
        self._values = values

    @property
    def values(self) -> List[str]:
        """
        :rtype: List[str]
        """
        return self._values

    def to_flyte_idl(self) -> _idl_parameter_ranges.CategoricalParameterRange:
        """
        :rtype: _idl_parameter_ranges.CategoricalParameterRange
        """
        return _idl_parameter_ranges.CategoricalParameterRange(values=self._values)

    @classmethod
<<<<<<< HEAD
    def from_flyte_idl(
        cls, pb2_object: _idl_parameter_ranges.CategoricalParameterRange
    ):
=======
    def from_flyte_idl(cls, pb2_object: _idl_parameter_ranges.CategoricalParameterRange):
>>>>>>> 83c10cca
        return cls(values=pb2_object.values)


class ParameterRanges(_common.FlyteIdlEntity):
    def __init__(
        self, parameter_range_map: Dict[str, _common.FlyteIdlEntity],
    ):
        self._parameter_range_map = parameter_range_map

    def to_flyte_idl(self) -> _idl_parameter_ranges.ParameterRanges:
        converted = {}
        for k, v in self._parameter_range_map.items():
            if isinstance(v, IntegerParameterRange):
                converted[k] = _idl_parameter_ranges.ParameterRangeOneOf(
                    integer_parameter_range=v.to_flyte_idl()
                )
            elif isinstance(v, ContinuousParameterRange):
                converted[k] = _idl_parameter_ranges.ParameterRangeOneOf(
                    continuous_parameter_range=v.to_flyte_idl()
                )
            else:
                converted[k] = _idl_parameter_ranges.ParameterRangeOneOf(
                    categorical_parameter_range=v.to_flyte_idl()
                )

        return _idl_parameter_ranges.ParameterRanges(parameter_range_map=converted,)

    @classmethod
    def from_flyte_idl(cls, pb2_object: _idl_parameter_ranges.ParameterRanges):
        converted = {}
        for k, v in pb2_object.parameter_range_map.items():
            if isinstance(v, _idl_parameter_ranges.ContinuousParameterRange):
                converted[k] = ContinuousParameterRange.from_flyte_idl(v)
            elif isinstance(v, _idl_parameter_ranges.IntegerParameterRange):
                converted[k] = IntegerParameterRange.from_flyte_idl(v)
            else:
                converted[k] = CategoricalParameterRange.from_flyte_idl(v)

        return cls(parameter_range_map=converted,)<|MERGE_RESOLUTION|>--- conflicted
+++ resolved
@@ -2,8 +2,7 @@
 
 from typing import Dict, List
 
-from flyteidl.plugins.sagemaker import \
-    parameter_ranges_pb2 as _idl_parameter_ranges
+from flyteidl.plugins.sagemaker import parameter_ranges_pb2 as _idl_parameter_ranges
 
 from flytekit.models import common as _common
 
@@ -12,9 +11,7 @@
     AUTO = _idl_parameter_ranges.HyperparameterScalingType.AUTO
     LINEAR = _idl_parameter_ranges.HyperparameterScalingType.LINEAR
     LOGARITHMIC = _idl_parameter_ranges.HyperparameterScalingType.LOGARITHMIC
-    REVERSELOGARITHMIC = (
-        _idl_parameter_ranges.HyperparameterScalingType.REVERSELOGARITHMIC
-    )
+    REVERSELOGARITHMIC = _idl_parameter_ranges.HyperparameterScalingType.REVERSELOGARITHMIC
 
 
 class ContinuousParameterRange(_common.FlyteIdlEntity):
@@ -156,13 +153,7 @@
         return _idl_parameter_ranges.CategoricalParameterRange(values=self._values)
 
     @classmethod
-<<<<<<< HEAD
-    def from_flyte_idl(
-        cls, pb2_object: _idl_parameter_ranges.CategoricalParameterRange
-    ):
-=======
     def from_flyte_idl(cls, pb2_object: _idl_parameter_ranges.CategoricalParameterRange):
->>>>>>> 83c10cca
         return cls(values=pb2_object.values)
 
 
@@ -176,17 +167,11 @@
         converted = {}
         for k, v in self._parameter_range_map.items():
             if isinstance(v, IntegerParameterRange):
-                converted[k] = _idl_parameter_ranges.ParameterRangeOneOf(
-                    integer_parameter_range=v.to_flyte_idl()
-                )
+                converted[k] = _idl_parameter_ranges.ParameterRangeOneOf(integer_parameter_range=v.to_flyte_idl())
             elif isinstance(v, ContinuousParameterRange):
-                converted[k] = _idl_parameter_ranges.ParameterRangeOneOf(
-                    continuous_parameter_range=v.to_flyte_idl()
-                )
+                converted[k] = _idl_parameter_ranges.ParameterRangeOneOf(continuous_parameter_range=v.to_flyte_idl())
             else:
-                converted[k] = _idl_parameter_ranges.ParameterRangeOneOf(
-                    categorical_parameter_range=v.to_flyte_idl()
-                )
+                converted[k] = _idl_parameter_ranges.ParameterRangeOneOf(categorical_parameter_range=v.to_flyte_idl())
 
         return _idl_parameter_ranges.ParameterRanges(parameter_range_map=converted,)
 
