from __future__ import absolute_import

from typing import List

from flyteidl.plugins.sagemaker import training_job_pb2 as _training_job_pb2

from flytekit.models import common as _common


class TrainingJobResourceConfig(_common.FlyteIdlEntity):
    """
    TrainingJobResourceConfig is a pass-through, specifying the instance type to use for the training job, the
    number of instances to launch, and the size of the ML storage volume the user wants to provision
    Refer to SageMaker official doc for more details: https://docs.aws.amazon.com/sagemaker/latest/APIReference/API_CreateTrainingJob.html
    """

    def __init__(
        self, instance_count: int, instance_type: str, volume_size_in_gb: int,
    ):
        self._instance_count = instance_count
        self._instance_type = instance_type
        self._volume_size_in_gb = volume_size_in_gb

    @property
    def instance_count(self) -> int:
        """
        The number of ML compute instances to use. For distributed training, provide a value greater than 1.
        :rtype: int
        """
        return self._instance_count

    @property
    def instance_type(self) -> str:
        """
        The ML compute instance type.
        :rtype: str
        """
        return self._instance_type

    @property
    def volume_size_in_gb(self) -> int:
        """
        The size of the ML storage volume that you want to provision to store the data and intermediate artifacts, etc.
        :rtype: int
        """
        return self._volume_size_in_gb

    def to_flyte_idl(self) -> _training_job_pb2.TrainingJobResourceConfig:
        """

        :rtype: _training_job_pb2.TrainingJobResourceConfig
        """
        return _training_job_pb2.TrainingJobResourceConfig(
            instance_count=self.instance_count,
            instance_type=self.instance_type,
            volume_size_in_gb=self.volume_size_in_gb,
        )

    @classmethod
    def from_flyte_idl(cls, pb2_object: _training_job_pb2.TrainingJobResourceConfig):
        """

        :param pb2_object:
        :rtype: TrainingJobResourceConfig
        """
        return cls(
            instance_count=pb2_object.instance_count,
            instance_type=pb2_object.instance_type,
            volume_size_in_gb=pb2_object.volume_size_in_gb,
        )


class MetricDefinition(_common.FlyteIdlEntity):
    def __init__(
        self, name: str, regex: str,
    ):
        self._name = name
        self._regex = regex

    @property
    def name(self) -> str:
        """
        The user-defined name of the metric
        :rtype: str
        """
        return self._name

    @property
    def regex(self) -> str:
        """
        SageMaker hyperparameter tuning using this regex to parses your algorithm’s stdout and stderr
        streams to find the algorithm metrics on which the users want to track
        :rtype: str
        """
        return self._regex

    def to_flyte_idl(self) -> _training_job_pb2.MetricDefinition:
        """

        :rtype: _training_job_pb2.MetricDefinition
        """
        return _training_job_pb2.MetricDefinition(name=self.name, regex=self.regex,)

    @classmethod
    def from_flyte_idl(cls, pb2_object: _training_job_pb2.MetricDefinition):
        """

        :param pb2_object: _training_job_pb2.MetricDefinition
        :rtype: MetricDefinition
        """
        return cls(name=pb2_object.name, regex=pb2_object.regex,)


class InputMode(object):
    """
    When using FILE input mode, different SageMaker built-in algorithms require different file types of input data
    See https://docs.aws.amazon.com/sagemaker/latest/dg/cdf-training.html
    https://docs.aws.amazon.com/sagemaker/latest/dg/sagemaker-algo-docker-registry-paths.html
    """

    PIPE = _training_job_pb2.InputMode.PIPE
    FILE = _training_job_pb2.InputMode.FILE


class AlgorithmName(object):
    """
    The algorithm name is used for deciding which pre-built image to point to.
    This is only required for use cases where SageMaker's built-in algorithm mode is used.
    While we currently only support a subset of the algorithms, more will be added to the list.
    See: https://docs.aws.amazon.com/sagemaker/latest/dg/algos.html
    """

    CUSTOM = _training_job_pb2.AlgorithmName.CUSTOM
    XGBOOST = _training_job_pb2.AlgorithmName.XGBOOST


class InputContentType(object):
    """
    Specifies the type of content for input data. Different SageMaker built-in algorithms require different content types of input data
    See https://docs.aws.amazon.com/sagemaker/latest/dg/cdf-training.html
    https://docs.aws.amazon.com/sagemaker/latest/dg/sagemaker-algo-docker-registry-paths.html
    """

    TEXT_CSV = _training_job_pb2.InputContentType.TEXT_CSV


class AlgorithmSpecification(_common.FlyteIdlEntity):
    """
    Specifies the training algorithm to be used in the training job
    This object is mostly a pass-through, with a couple of exceptions include: (1) in Flyte, users don't need to specify
    TrainingImage; either use the built-in algorithm mode by using Flytekit's Simple Training Job and specifying an algorithm
    name and an algorithm version or (2) when users want to supply custom algorithms they should set algorithm_name field to
    CUSTOM. In this case, the value of the algorithm_version field has no effect
    For pass-through use cases: refer to this AWS official document for more details
    https://docs.aws.amazon.com/sagemaker/latest/APIReference/API_AlgorithmSpecification.html
    """

    def __init__(
        self,
        algorithm_name: int,
        algorithm_version: str,
        input_mode: int,
        metric_definitions: List[MetricDefinition] = None,
        input_content_type: int = InputContentType.TEXT_CSV,
    ):
        self._input_mode = input_mode
        self._input_content_type = input_content_type
        self._algorithm_name = algorithm_name
        self._algorithm_version = algorithm_version
        self._metric_definitions = metric_definitions or []

    @property
    def input_mode(self) -> int:
        """
        enum value from InputMode. The input mode can be either PIPE or FILE
        :rtype: int
        """
        return self._input_mode

    @property
    def input_content_type(self) -> int:
        """
        enum value from InputContentType. The content type of the input data
        See https://docs.aws.amazon.com/sagemaker/latest/dg/cdf-training.html
        https://docs.aws.amazon.com/sagemaker/latest/dg/sagemaker-algo-docker-registry-paths.html
        :rtype: int
        """
        return self._input_content_type

    @property
    def algorithm_name(self) -> int:
        """
        The algorithm name is used for deciding which pre-built image to point to.
        enum value from AlgorithmName.
        :rtype: int
        """
        return self._algorithm_name

    @property
    def algorithm_version(self) -> str:
        """
        version of the algorithm (if using built-in algorithm mode).
        :rtype: str
        """
        return self._algorithm_version

    @property
    def metric_definitions(self) -> List[MetricDefinition]:
        """
        A list of metric definitions for SageMaker to evaluate/track on the progress of the training job
        See this: https://docs.aws.amazon.com/sagemaker/latest/APIReference/API_AlgorithmSpecification.html

        Note that, when you use one of the Amazon SageMaker built-in algorithms, you cannot define custom metrics.
        If you are doing hyperparameter tuning, built-in algorithms automatically send metrics to hyperparameter tuning.
        When using hyperparameter tuning, you do need to choose one of the metrics that the built-in algorithm emits as
        the objective metric for the tuning job.
        See this: https://docs.aws.amazon.com/sagemaker/latest/dg/automatic-model-tuning-define-metrics.html
        :rtype: List[MetricDefinition]
        """
        return self._metric_definitions

    def to_flyte_idl(self) -> _training_job_pb2.AlgorithmSpecification:

        return _training_job_pb2.AlgorithmSpecification(
            input_mode=self.input_mode,
            algorithm_name=self.algorithm_name,
            algorithm_version=self.algorithm_version,
            metric_definitions=[m.to_flyte_idl() for m in self.metric_definitions],
            input_content_type=self.input_content_type,
        )

    @classmethod
    def from_flyte_idl(cls, pb2_object: _training_job_pb2.AlgorithmSpecification):

        return cls(
            input_mode=pb2_object.input_mode,
            algorithm_name=pb2_object.algorithm_name,
            algorithm_version=pb2_object.algorithm_version,
            metric_definitions=[
                MetricDefinition.from_flyte_idl(m)
                for m in pb2_object.metric_definitions
            ],
            input_content_type=pb2_object.input_content_type,
        )


class TrainingJob(_common.FlyteIdlEntity):
    def __init__(
<<<<<<< HEAD
        self,
        algorithm_specification: AlgorithmSpecification,
        training_job_resource_config: TrainingJobResourceConfig,
=======
        self, algorithm_specification: AlgorithmSpecification, training_job_resource_config: TrainingJobResourceConfig,
>>>>>>> 83c10cca
    ):
        self._algorithm_specification = algorithm_specification
        self._training_job_resource_config = training_job_resource_config

    @property
    def algorithm_specification(self) -> AlgorithmSpecification:
        """
        Contains the information related to the algorithm to use in the training job
        :rtype: AlgorithmSpecification
        """
        return self._algorithm_specification

    @property
    def training_job_resource_config(self) -> TrainingJobResourceConfig:
        """
        Specifies the information around the instances that will be used to run the training job.
        :rtype: TrainingJobResourceConfig
        """
        return self._training_job_resource_config

    def to_flyte_idl(self) -> _training_job_pb2.TrainingJob:
        """
        :rtype: _training_job_pb2.TrainingJob
        """

        return _training_job_pb2.TrainingJob(
            algorithm_specification=self.algorithm_specification.to_flyte_idl(),
            training_job_resource_config=self.training_job_resource_config.to_flyte_idl(),
        )

    @classmethod
    def from_flyte_idl(cls, pb2_object: _training_job_pb2.TrainingJob):
        """

        :param pb2_object:
        :rtype: TrainingJob
        """
        return cls(
            algorithm_specification=pb2_object.algorithm_specification,
            training_job_resource_config=pb2_object.training_job_resource_config,
        )<|MERGE_RESOLUTION|>--- conflicted
+++ resolved
@@ -236,23 +236,14 @@
             input_mode=pb2_object.input_mode,
             algorithm_name=pb2_object.algorithm_name,
             algorithm_version=pb2_object.algorithm_version,
-            metric_definitions=[
-                MetricDefinition.from_flyte_idl(m)
-                for m in pb2_object.metric_definitions
-            ],
+            metric_definitions=[MetricDefinition.from_flyte_idl(m) for m in pb2_object.metric_definitions],
             input_content_type=pb2_object.input_content_type,
         )
 
 
 class TrainingJob(_common.FlyteIdlEntity):
     def __init__(
-<<<<<<< HEAD
-        self,
-        algorithm_specification: AlgorithmSpecification,
-        training_job_resource_config: TrainingJobResourceConfig,
-=======
         self, algorithm_specification: AlgorithmSpecification, training_job_resource_config: TrainingJobResourceConfig,
->>>>>>> 83c10cca
     ):
         self._algorithm_specification = algorithm_specification
         self._training_job_resource_config = training_job_resource_config
