--- conflicted
+++ resolved
@@ -99,11 +99,7 @@
         self._execution_state = execution_state
         self._flyte_client = flyte_client
         self._user_space_params = user_space_params
-<<<<<<< HEAD
-        self._freeform_params = []
         self._branch_eval_mode = branch_eval_mode
-=======
->>>>>>> b895e9d4
 
     def __enter__(self):
         # Should we auto-assign the parent here?
