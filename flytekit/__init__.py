from __future__ import absolute_import

import flytekit.plugins

<<<<<<< HEAD
__version__ = '0.10.1b2'
=======
__version__ = "0.10.11"
>>>>>>> fe1343cf
<|MERGE_RESOLUTION|>--- conflicted
+++ resolved
@@ -2,8 +2,4 @@
 
 import flytekit.plugins
 
-<<<<<<< HEAD
-__version__ = '0.10.1b2'
-=======
-__version__ = "0.10.11"
->>>>>>> fe1343cf
+__version__ = "0.10.12"