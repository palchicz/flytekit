<<<<<<< HEAD
=======
import datetime as _datetime
>>>>>>> 9cb82f21
import importlib as _importlib
import os as _os
import random as _random

import click as _click
from flyteidl.core import literals_pb2 as _literals_pb2

from flytekit.annotated.context_manager import FlyteContext
from flytekit.common import utils as _utils
<<<<<<< HEAD
from flytekit.common.exceptions import scopes as _scopes, system as _system_exceptions
from flytekit.configuration import internal as _internal_config, TemporaryConfiguration as _TemporaryConfiguration , platform as _platform_config
=======
from flytekit.common.exceptions import scopes as _scopes
from flytekit.common.exceptions import system as _system_exceptions
from flytekit.configuration import TemporaryConfiguration as _TemporaryConfiguration
from flytekit.configuration import internal as _internal_config
>>>>>>> 9cb82f21
from flytekit.engines import loader as _engine_loader
from flytekit.interfaces import random as _flyte_random
from flytekit.interfaces.data import data_proxy as _data_proxy
from flytekit.models import literals as _literal_models
from flytekit.common.tasks.sdk_runnable import SdkRunnableTaskStyle


def _compute_array_job_index():
    # type () -> int
    """
    Computes the absolute index of the current array job. This is determined by summing the compute-environment-specific
    environment variable and the offset (if one's set). The offset will be set and used when the user request that the
    job runs in a number of slots less than the size of the input.
    :rtype: int
    """
    offset = 0
    if _os.environ.get("BATCH_JOB_ARRAY_INDEX_OFFSET"):
        offset = int(_os.environ.get("BATCH_JOB_ARRAY_INDEX_OFFSET"))
    return offset + int(_os.environ.get(_os.environ.get("BATCH_JOB_ARRAY_INDEX_VAR_NAME")))


def _map_job_index_to_child_index(local_input_dir, datadir, index):
    local_lookup_file = local_input_dir.get_named_tempfile("indexlookup.pb")
    idx_lookup_file = _os.path.join(datadir, "indexlookup.pb")

    # if the indexlookup.pb does not exist, then just return the index
    if not _data_proxy.Data.data_exists(idx_lookup_file):
        return index

    _data_proxy.Data.get_data(idx_lookup_file, local_lookup_file)
    mapping_proto = _utils.load_proto_from_file(_literals_pb2.LiteralCollection, local_lookup_file)
    if len(mapping_proto.literals) < index:
        raise _system_exceptions.FlyteSystemAssertion(
            "dynamic task index lookup array size: {} is smaller than lookup index {}".format(
                len(mapping_proto.literals), index
            )
        )
    return mapping_proto.literals[index].scalar.primitive.integer


@_scopes.system_entry_point
def _execute_task(task_module, task_name, inputs, output_prefix, raw_output_data_prefix, test):
    with _TemporaryConfiguration(_internal_config.CONFIGURATION_PATH.get()):
        with _utils.AutoDeletingTempDir("input_dir") as input_dir:
            # Load user code
            task_module = _importlib.import_module(task_module)
            task_def = getattr(task_module, task_name)

<<<<<<< HEAD
            if not test and (not hasattr(task_def, "_task_style") or (
                    hasattr(task_def, "_task_style") and task_def._task_style == SdkRunnableTaskStyle.V0)):
                local_inputs_file = input_dir.get_named_tempfile('inputs.pb')
=======
            if not test:
                local_inputs_file = input_dir.get_named_tempfile("inputs.pb")
>>>>>>> 9cb82f21

                # Handle inputs/outputs for array job.
                if _os.environ.get("BATCH_JOB_ARRAY_INDEX_VAR_NAME"):
                    job_index = _compute_array_job_index()

                    # TODO: Perhaps remove.  This is a workaround to an issue we perceived with limited entropy in
                    # TODO: AWS batch array jobs.
                    _flyte_random.seed_flyte_random(
                        "{} {} {}".format(_random.random(), _datetime.datetime.utcnow(), job_index)
                    )

                    # If an ArrayTask is discoverable, the original job index may be different than the one specified in
                    # the environment variable. Look up the correct input/outputs in the index lookup mapping file.
                    job_index = _map_job_index_to_child_index(input_dir, inputs, job_index)

                    inputs = _os.path.join(inputs, str(job_index), "inputs.pb")
                    output_prefix = _os.path.join(output_prefix, str(job_index))

                _data_proxy.Data.get_data(inputs, local_inputs_file)
                input_proto = _utils.load_proto_from_file(_literals_pb2.LiteralMap, local_inputs_file)

                _engine_loader.get_engine().get_task(task_def).execute(
                    _literal_models.LiteralMap.from_flyte_idl(input_proto),
                    context={"output_prefix": output_prefix, "raw_output_data_prefix": raw_output_data_prefix},
                )

            elif not test and hasattr(task_def, "_task_style") and task_def._task_style == SdkRunnableTaskStyle.V1:
                cloud_provider = _platform_config.CLOUD_PROVIDER.get()
                additional_context = {'output_prefix': output_prefix}
                ctx = FlyteContext.current_context()
                with ctx.new_data_proxy_by_cloud_provider(cloud_provider=cloud_provider) as ctx:
                    # First download the contents of the input file
                    local_inputs_file = _os.path.join(ctx.workflow_execution_state.working_dir, 'inputs.pb')
                    _data_proxy.Data.get_data(inputs, local_inputs_file)
                    idl_input_literals = _utils.load_proto_from_file(_literals_pb2.LiteralMap, local_inputs_file)
                    outputs_literal_map = task_def.dispatch_execute(ctx, idl_input_literals)
                    print("That's all folks!")
                    print(outputs_literal_map.literals)

                    # Write the output back to file and write file to S3.
                    # return {
                    #     _constants.OUTPUT_FILE_NAME: outputs_literal_map,
                    # }


@_click.group()
def _pass_through():
    pass


@_pass_through.command("pyflyte-execute")
@_click.option("--task-module", required=True)
@_click.option("--task-name", required=True)
@_click.option("--inputs", required=True)
@_click.option("--output-prefix", required=True)
@_click.option("--raw-output-data-prefix", required=False)
@_click.option("--test", is_flag=True)
def execute_task_cmd(task_module, task_name, inputs, output_prefix, raw_output_data_prefix, test):
    _click.echo(_utils.get_version_message())
    # Backwards compatibility - if Propeller hasn't filled this in, then it'll come through here as the original
    # template string, so let's explicitly set it to None so that the downstream functions will know to fall back
    # to the original shard formatter/prefix config.
    if raw_output_data_prefix == "{{.rawOutputDataPrefix}}":
        raw_output_data_prefix = None

    _execute_task(task_module, task_name, inputs, output_prefix, raw_output_data_prefix, test)


if __name__ == "__main__":
    _pass_through()<|MERGE_RESOLUTION|>--- conflicted
+++ resolved
@@ -1,7 +1,4 @@
-<<<<<<< HEAD
-=======
 import datetime as _datetime
->>>>>>> 9cb82f21
 import importlib as _importlib
 import os as _os
 import random as _random
@@ -11,15 +8,12 @@
 
 from flytekit.annotated.context_manager import FlyteContext
 from flytekit.common import utils as _utils
-<<<<<<< HEAD
 from flytekit.common.exceptions import scopes as _scopes, system as _system_exceptions
 from flytekit.configuration import internal as _internal_config, TemporaryConfiguration as _TemporaryConfiguration , platform as _platform_config
-=======
 from flytekit.common.exceptions import scopes as _scopes
 from flytekit.common.exceptions import system as _system_exceptions
 from flytekit.configuration import TemporaryConfiguration as _TemporaryConfiguration
 from flytekit.configuration import internal as _internal_config
->>>>>>> 9cb82f21
 from flytekit.engines import loader as _engine_loader
 from flytekit.interfaces import random as _flyte_random
 from flytekit.interfaces.data import data_proxy as _data_proxy
@@ -68,14 +62,9 @@
             task_module = _importlib.import_module(task_module)
             task_def = getattr(task_module, task_name)
 
-<<<<<<< HEAD
             if not test and (not hasattr(task_def, "_task_style") or (
                     hasattr(task_def, "_task_style") and task_def._task_style == SdkRunnableTaskStyle.V0)):
                 local_inputs_file = input_dir.get_named_tempfile('inputs.pb')
-=======
-            if not test:
-                local_inputs_file = input_dir.get_named_tempfile("inputs.pb")
->>>>>>> 9cb82f21
 
                 # Handle inputs/outputs for array job.
                 if _os.environ.get("BATCH_JOB_ARRAY_INDEX_VAR_NAME"):
