import datetime as _datetime
import importlib as _importlib
import logging as _logging
import os as _os
import pathlib
import random as _random
<<<<<<< HEAD
from typing import List
=======
import traceback as _traceback
>>>>>>> c02075d4

import click as _click
from flyteidl.core import literals_pb2 as _literals_pb2

from flytekit.common import constants as _constants
from flytekit.common import utils as _common_utils
from flytekit.common import utils as _utils
from flytekit.common.exceptions import scopes as _scoped_exceptions
from flytekit.common.exceptions import scopes as _scopes
from flytekit.common.exceptions import system as _system_exceptions
from flytekit.common.tasks.sdk_runnable import ExecutionParameters
from flytekit.configuration import TemporaryConfiguration as _TemporaryConfiguration
from flytekit.configuration import internal as _internal_config
from flytekit.configuration import platform as _platform_config
from flytekit.configuration import sdk as _sdk_config
from flytekit.core.base_task import IgnoreOutputs, PythonTask
from flytekit.core.context_manager import ExecutionState, FlyteContext, SerializationSettings, get_image_config
from flytekit.core.promise import VoidPromise
from flytekit.engines import loader as _engine_loader
from flytekit.interfaces import random as _flyte_random
from flytekit.interfaces.data import data_proxy as _data_proxy
from flytekit.interfaces.data.gcs import gcs_proxy as _gcs_proxy
from flytekit.interfaces.data.s3 import s3proxy as _s3proxy
from flytekit.interfaces.stats.taggable import get_stats as _get_stats
from flytekit.models import dynamic_job as _dynamic_job
from flytekit.models import literals as _literal_models
from flytekit.models.core import errors as _error_models
from flytekit.models.core import identifier as _identifier
from flytekit.tools.fast_registration import download_distribution as _download_distribution


def _compute_array_job_index():
    # type () -> int
    """
    Computes the absolute index of the current array job. This is determined by summing the compute-environment-specific
    environment variable and the offset (if one's set). The offset will be set and used when the user request that the
    job runs in a number of slots less than the size of the input.
    :rtype: int
    """
    offset = 0
    if _os.environ.get("BATCH_JOB_ARRAY_INDEX_OFFSET"):
        offset = int(_os.environ.get("BATCH_JOB_ARRAY_INDEX_OFFSET"))
    return offset + int(_os.environ.get(_os.environ.get("BATCH_JOB_ARRAY_INDEX_VAR_NAME")))


def _map_job_index_to_child_index(local_input_dir, datadir, index):
    local_lookup_file = local_input_dir.get_named_tempfile("indexlookup.pb")
    idx_lookup_file = _os.path.join(datadir, "indexlookup.pb")

    # if the indexlookup.pb does not exist, then just return the index
    if not _data_proxy.Data.data_exists(idx_lookup_file):
        return index

    _data_proxy.Data.get_data(idx_lookup_file, local_lookup_file)
    mapping_proto = _utils.load_proto_from_file(_literals_pb2.LiteralCollection, local_lookup_file)
    if len(mapping_proto.literals) < index:
        raise _system_exceptions.FlyteSystemAssertion(
            "dynamic task index lookup array size: {} is smaller than lookup index {}".format(
                len(mapping_proto.literals), index
            )
        )
    return mapping_proto.literals[index].scalar.primitive.integer


def _dispatch_execute(ctx: FlyteContext, task_def: PythonTask, inputs_path: str, output_prefix: str):
    """
    Dispatches execute to PythonTask
        Step1: Download inputs and load into a literal map
        Step2: Invoke task - dispatch_execute
        Step3:
            a: [Optional] Record outputs to output_prefix
            b: OR if IgnoreOutputs is raised, then ignore uploading outputs
            c: OR if an unhandled exception is retrieved - record it as an errors.pb
    """
    output_file_dict = {}
    try:
        # Step1
        local_inputs_file = _os.path.join(ctx.execution_state.working_dir, "inputs.pb")
        ctx.file_access.get_data(inputs_path, local_inputs_file)
        input_proto = _utils.load_proto_from_file(_literals_pb2.LiteralMap, local_inputs_file)
        idl_input_literals = _literal_models.LiteralMap.from_flyte_idl(input_proto)
        # Step2
        outputs = task_def.dispatch_execute(ctx, idl_input_literals)
        # Step3a
        if isinstance(outputs, VoidPromise):
            _logging.getLogger().warning("Task produces no outputs")
            output_file_dict = {_constants.OUTPUT_FILE_NAME: _literal_models.LiteralMap(literals={})}
        elif isinstance(outputs, _literal_models.LiteralMap):
            output_file_dict = {_constants.OUTPUT_FILE_NAME: outputs}
        elif isinstance(outputs, _dynamic_job.DynamicJobSpec):
            output_file_dict = {_constants.FUTURES_FILE_NAME: outputs}
        else:
            _logging.getLogger().error(f"SystemError: received unknown outputs from task {outputs}")
            output_file_dict[_constants.ERROR_FILE_NAME] = _error_models.ErrorDocument(
                _error_models.ContainerError(
                    "UNKNOWN_OUTPUT",
                    f"Type of output received not handled {type(outputs)} outputs: {outputs}",
                    _error_models.ContainerError.Kind.RECOVERABLE,
                )
            )
    except _scoped_exceptions.FlyteScopedException as e:
        _logging.error("!! Begin Error Captured by Flyte !!")
        output_file_dict[_constants.ERROR_FILE_NAME] = _error_models.ErrorDocument(
            _error_models.ContainerError(e.error_code, e.verbose_message, e.kind)
        )
        _logging.error(e.verbose_message)
        _logging.error("!! End Error Captured by Flyte !!")
    except Exception as e:
        if isinstance(e, IgnoreOutputs):
            # Step 3b
            _logging.warning(f"IgnoreOutputs received! Outputs.pb will not be uploaded. reason {e}")
            return
        # Step 3c
        _logging.error(f"Exception when executing task {task_def.name}, reason {str(e)}")
        _logging.error("!! Begin Unknown System Error Captured by Flyte !!")
        exc_str = _traceback.format_exc()
        output_file_dict[_constants.ERROR_FILE_NAME] = _error_models.ErrorDocument(
            _error_models.ContainerError("SYSTEM:Unknown", exc_str, _error_models.ContainerError.Kind.RECOVERABLE,)
        )
        _logging.error(exc_str)
        _logging.error("!! End Error Captured by Flyte !!")

    for k, v in output_file_dict.items():
        _common_utils.write_proto_to_file(v.to_flyte_idl(), _os.path.join(ctx.execution_state.engine_dir, k))

    ctx.file_access.upload_directory(ctx.execution_state.engine_dir, output_prefix)
    _logging.info(f"Engine folder written successfully to the output prefix {output_prefix}")


def _handle_annotated_task(task_def: PythonTask, inputs: str, output_prefix: str, raw_output_data_prefix: str):
    """
    Entrypoint for all PythonTask extensions
    """
    _click.echo("Running native-typed task")
    cloud_provider = _platform_config.CLOUD_PROVIDER.get()
    log_level = _internal_config.LOGGING_LEVEL.get() or _sdk_config.LOGGING_LEVEL.get()
    _logging.getLogger().setLevel(log_level)

    ctx = FlyteContext.current_context()

    # Create directories
    user_workspace_dir = ctx.file_access.local_access.get_random_directory()
    _click.echo(f"Using user directory {user_workspace_dir}")
    pathlib.Path(user_workspace_dir).mkdir(parents=True, exist_ok=True)
    from flytekit import __version__ as _api_version

    execution_parameters = ExecutionParameters(
        execution_id=_identifier.WorkflowExecutionIdentifier(
            project=_internal_config.EXECUTION_PROJECT.get(),
            domain=_internal_config.EXECUTION_DOMAIN.get(),
            name=_internal_config.EXECUTION_NAME.get(),
        ),
        execution_date=_datetime.datetime.utcnow(),
        stats=_get_stats(
            # Stats metric path will be:
            # registration_project.registration_domain.app.module.task_name.user_stats
            # and it will be tagged with execution-level values for project/domain/wf/lp
            "{}.{}.{}.user_stats".format(
                _internal_config.TASK_PROJECT.get() or _internal_config.PROJECT.get(),
                _internal_config.TASK_DOMAIN.get() or _internal_config.DOMAIN.get(),
                _internal_config.TASK_NAME.get() or _internal_config.NAME.get(),
            ),
            tags={
                "exec_project": _internal_config.EXECUTION_PROJECT.get(),
                "exec_domain": _internal_config.EXECUTION_DOMAIN.get(),
                "exec_workflow": _internal_config.EXECUTION_WORKFLOW.get(),
                "exec_launchplan": _internal_config.EXECUTION_LAUNCHPLAN.get(),
                "api_version": _api_version,
            },
        ),
        logging=_logging,
        tmp_dir=user_workspace_dir,
    )

    if cloud_provider == _constants.CloudProvider.AWS:
        file_access = _data_proxy.FileAccessProvider(
            local_sandbox_dir=_sdk_config.LOCAL_SANDBOX.get(), remote_proxy=_s3proxy.AwsS3Proxy(raw_output_data_prefix),
        )
    elif cloud_provider == _constants.CloudProvider.GCP:
        file_access = _data_proxy.FileAccessProvider(
            local_sandbox_dir=_sdk_config.LOCAL_SANDBOX.get(), remote_proxy=_gcs_proxy.GCSProxy(raw_output_data_prefix),
        )
    elif cloud_provider == _constants.CloudProvider.LOCAL:
        # A fake remote using the local disk will automatically be created
        file_access = _data_proxy.FileAccessProvider(local_sandbox_dir=_sdk_config.LOCAL_SANDBOX.get())
    else:
        raise Exception(f"Bad cloud provider {cloud_provider}")

    with ctx.new_file_access_context(file_access_provider=file_access) as ctx:
        # TODO: This is copied from serialize, which means there's a similarity here I'm not seeing.
        env = {
            _internal_config.CONFIGURATION_PATH.env_var: _internal_config.CONFIGURATION_PATH.get(),
            _internal_config.IMAGE.env_var: _internal_config.IMAGE.get(),
        }

        serialization_settings = SerializationSettings(
            project=_internal_config.TASK_PROJECT.get(),
            domain=_internal_config.TASK_DOMAIN.get(),
            version=_internal_config.TASK_VERSION.get(),
            image_config=get_image_config(),
            env=env,
        )

        # The reason we need this is because of dynamic tasks. Even if we move compilation all to Admin,
        # if a dynamic task calls some task, t1, we have to write to the DJ Spec the correct task
        # identifier for t1.
        with ctx.new_serialization_settings(serialization_settings=serialization_settings) as ctx:
            # Because execution states do not look up the context chain, it has to be made last
            with ctx.new_execution_context(
                mode=ExecutionState.Mode.TASK_EXECUTION, execution_params=execution_parameters
            ) as ctx:
                _dispatch_execute(ctx, task_def, inputs, output_prefix)


@_scopes.system_entry_point
def _legacy_execute_task(task_module, task_name, inputs, output_prefix, raw_output_data_prefix, test):
    with _TemporaryConfiguration(_internal_config.CONFIGURATION_PATH.get()):
        with _utils.AutoDeletingTempDir("input_dir") as input_dir:
            # Load user code
            task_module = _importlib.import_module(task_module)
            task_def = getattr(task_module, task_name)

            local_inputs_file = input_dir.get_named_tempfile("inputs.pb")

            # Handle inputs/outputs for array job.
            if _os.environ.get("BATCH_JOB_ARRAY_INDEX_VAR_NAME"):
                job_index = _compute_array_job_index()

                # TODO: Perhaps remove.  This is a workaround to an issue we perceived with limited entropy in
                # TODO: AWS batch array jobs.
                _flyte_random.seed_flyte_random(
                    "{} {} {}".format(_random.random(), _datetime.datetime.utcnow(), job_index)
                )

                # If an ArrayTask is discoverable, the original job index may be different than the one specified in
                # the environment variable. Look up the correct input/outputs in the index lookup mapping file.
                job_index = _map_job_index_to_child_index(input_dir, inputs, job_index)

                inputs = _os.path.join(inputs, str(job_index), "inputs.pb")
                output_prefix = _os.path.join(output_prefix, str(job_index))

            _data_proxy.Data.get_data(inputs, local_inputs_file)
            input_proto = _utils.load_proto_from_file(_literals_pb2.LiteralMap, local_inputs_file)

            _engine_loader.get_engine().get_task(task_def).execute(
                _literal_models.LiteralMap.from_flyte_idl(input_proto),
                context={"output_prefix": output_prefix, "raw_output_data_prefix": raw_output_data_prefix},
            )


@_scopes.system_entry_point
def _execute_task(inputs, output_prefix, raw_output_data_prefix, test, resolver, resolver_args: List[str]):
    """
    resolver should be something like:
        flytekit.core.python_auto_container.default_task_resolver
    resolver args should be something like
        --task_module app.workflows --task_name task_1
    whether the dashes mean anything is up to the resolver. (For the default one, they do not.)
    """
    # TODO: If loader args isn't there, call the legacy API execute
    if len(resolver_args) < 1:
        raise Exception("cannot be <1")

    # Load the actual resolver - this cannot be a nested thing, whatever kind of resolver it is, it has to be loadable
    # directly from importlib
    # TODO: Handle corner cases, like where the first part is [] maybe
    resolver = resolver.split(".")
    resolver_mod = resolver[:-1]  # e.g. ['flytekit', 'core', 'python_auto_container']
    resolver_key = resolver[-1]  # e.g. 'default_task_resolver'
    resolver_mod = _importlib.import_module(".".join(resolver_mod))
    resolver_obj = getattr(resolver_mod, resolver_key)()

    with _TemporaryConfiguration(_internal_config.CONFIGURATION_PATH.get()):
        # Use the resolver to load the actual task object
        _task_def = resolver_obj.load_task(loader_args=resolver_args)
        if test:
            _click.echo(
                f"Test detected, returning. Args were {inputs} {output_prefix} {raw_output_data_prefix} {resolver} {resolver_args}"
            )
            return
        _handle_annotated_task(_task_def, inputs, output_prefix, raw_output_data_prefix)


@_click.group()
def _pass_through():
    pass


@_pass_through.command("pyflyte-execute")
@_click.option("--task-module", required=False)
@_click.option("--task-name", required=False)
@_click.option("--inputs", required=True)
@_click.option("--output-prefix", required=True)
@_click.option("--raw-output-data-prefix", required=False)
@_click.option("--resolver", required=False)
@_click.argument(
    "--resolver-args", required=False, type=_click.UNPROCESSED, nargs=-1,
)
@_click.option("--test", is_flag=True)
def execute_task_cmd(
    task_module, task_name, inputs, output_prefix, raw_output_data_prefix, resolver, resolver_args, test
):
    _click.echo(_utils.get_version_message())
    # Backwards compatibility - if Propeller hasn't filled this in, then it'll come through here as the original
    # template string, so let's explicitly set it to None so that the downstream functions will know to fall back
    # to the original shard formatter/prefix config.
    if raw_output_data_prefix == "{{.rawOutputDataPrefix}}":
        raw_output_data_prefix = None

    # For new API tasks, we need to call a different function.
    # Use the presence of the resolver to differentiate between old API tasks and new API tasks
    # The addition of a new top-level command seemed out of scope at the time of this writing to pursue given how
    # pervasive this top level command already (plugins mostly).
    if not resolver:
        _click.echo("No resolver found, assuming legacy API task...")
        _legacy_execute_task(task_module, task_name, inputs, output_prefix, raw_output_data_prefix, test)
    else:
        _click.echo(f"Attempting to run with {resolver}...")
        _execute_task(inputs, output_prefix, raw_output_data_prefix, test, resolver, resolver_args)


@_pass_through.command("pyflyte-execute")
@_click.option("--inputs", required=True)
@_click.option("--output-prefix", required=True)
@_click.option("--raw-output-data-prefix", required=False)
@_click.option("--test", is_flag=True)
@_click.argument(
    "--loader-args", required=False, type=_click.UNPROCESSED, nargs=-1,
)
def execute_task_cmd(inputs, output_prefix, raw_output_data_prefix, test, loader_args):
    _click.echo(_utils.get_version_message())
    # Backwards compatibility - if Propeller hasn't filled this in, then it'll come through here as the original
    # template string, so let's explicitly set it to None so that the downstream functions will know to fall back
    # to the original shard formatter/prefix config.
    if raw_output_data_prefix == "{{.rawOutputDataPrefix}}":
        raw_output_data_prefix = None

    # loader args should be something like:
    #     flytekit.core.python_auto_container.DefaultTaskResolver task_module app.workflows task_name task_1
    # TODO: If loader args isn't there, call the legacy API execute
    if len(loader_args) < 1:
        raise Exception("nope")

    resolver = loader_args[0]  # the resolver should always be the first thing, see example above.
    resolver = resolver.split(".")
    # TODO: Handle corner cases, like where the first part is [] maybe
    resolver_mod = resolver[:-1]  # e.g. ['flytekit', 'core', 'python_auto_container']
    resolver_class = resolver[-1]  # e.g. 'DefaultTaskResolver'

    resolver_mod = _importlib.import_module(".".join(resolver_mod))
    resolver = getattr(resolver_mod, resolver_class)()

    _execute_task(inputs, output_prefix, raw_output_data_prefix, test, resolver, loader_args[1:])


@_pass_through.command("pyflyte-fast-execute")
@_click.option("--additional-distribution", required=False)
@_click.option("--dest-dir", required=False)
@_click.argument("task-execute-cmd", nargs=-1, type=_click.UNPROCESSED)
def fast_execute_task_cmd(additional_distribution, dest_dir, task_execute_cmd):
    """
    Downloads a compressed code distribution specified by additional-distribution and then calls the underlying
    task execute command for the updated code.
    :param Text additional_distribution:
    :param Text dest_dir:
    :param task_execute_cmd:
    :return:
    """
    if additional_distribution is not None:
        if not dest_dir:
            dest_dir = _os.getcwd()
        _download_distribution(additional_distribution, dest_dir)

    # Use the commandline to run the task execute command rather than calling it directly in python code
    # since the current runtime bytecode references the older user code, rather than the downloaded distribution.
    _os.system(" ".join(task_execute_cmd))


if __name__ == "__main__":
    _pass_through()<|MERGE_RESOLUTION|>--- conflicted
+++ resolved
@@ -4,11 +4,8 @@
 import os as _os
 import pathlib
 import random as _random
-<<<<<<< HEAD
+import traceback as _traceback
 from typing import List
-=======
-import traceback as _traceback
->>>>>>> c02075d4
 
 import click as _click
 from flyteidl.core import literals_pb2 as _literals_pb2
