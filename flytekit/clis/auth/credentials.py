--- conflicted
+++ resolved
@@ -29,13 +29,7 @@
     computed_endpoint = _urlparse.urlunparse((scheme, netloc, path, None, None, None))
     # The urljoin function needs a trailing slash in order to append things correctly. Also, having an extra slash
     # at the end is okay, it just gets stripped out.
-<<<<<<< HEAD
-    computed_endpoint = _urlparse.urljoin(
-        computed_endpoint + "/", discovery_endpoint_path
-    )
-=======
     computed_endpoint = _urlparse.urljoin(computed_endpoint + "/", discovery_endpoint_path)
->>>>>>> 83c10cca
     _logging.info("Using {} as discovery endpoint".format(computed_endpoint))
     return computed_endpoint
 
@@ -60,8 +54,6 @@
 
 
 def get_authorization_endpoints(flyte_client_url):
-    discovery_endpoint = _get_discovery_endpoint(
-        _HTTP_URL.get(), flyte_client_url or _URL.get(), _INSECURE.get()
-    )
+    discovery_endpoint = _get_discovery_endpoint(_HTTP_URL.get(), flyte_client_url or _URL.get(), _INSECURE.get())
     discovery_client = _DiscoveryClient(discovery_url=discovery_endpoint)
     return discovery_client.get_authorization_endpoints()