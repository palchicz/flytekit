#
# This file is autogenerated by pip-compile with python 3.8
# To update, run:
#
#    make requirements.txt
#
-e file:.#egg=flytekit
    # via -r requirements.in
ansiwrap==0.8.4
    # via papermill
appdirs==1.4.4
    # via black
appnope==0.1.2
    # via
    #   ipykernel
    #   ipython
async-generator==1.10
    # via nbclient
attrs==20.3.0
    # via
    #   -r requirements.in
    #   jsonschema
    #   scantree
backcall==0.2.0
    # via ipython
bcrypt==3.2.0
    # via paramiko
black==21.7b0
    # via papermill
bleach==4.0.0
    # via nbconvert
<<<<<<< HEAD
boto3==1.18.13
    # via sagemaker-training
botocore==1.21.13
=======
boto3==1.18.14
    # via sagemaker-training
botocore==1.21.14
>>>>>>> 24706b46
    # via
    #   boto3
    #   s3transfer
certifi==2021.5.30
    # via requests
cffi==1.14.6
    # via
    #   bcrypt
    #   cryptography
    #   pynacl
charset-normalizer==2.0.4
    # via requests
click==7.1.2
    # via
    #   black
    #   flytekit
    #   hmsclient
    #   papermill
croniter==1.0.15
    # via flytekit
cryptography==3.4.7
    # via paramiko
dataclasses-json==0.5.4
    # via flytekit
<<<<<<< HEAD
debugpy==1.4.1
    # via ipykernel
=======
>>>>>>> 24706b46
decorator==5.0.9
    # via
    #   ipython
    #   retry
defusedxml==0.7.1
    # via nbconvert
deprecated==1.2.12
    # via flytekit
dirhash==0.2.1
    # via flytekit
docker-image-py==0.1.12
    # via flytekit
docstring-parser==0.10
    # via flytekit
entrypoints==0.3
    # via
    #   nbconvert
    #   papermill
<<<<<<< HEAD
flyteidl==0.19.18
=======
flyteidl==0.19.19
>>>>>>> 24706b46
    # via flytekit
gevent==21.1.2
    # via sagemaker-training
greenlet==1.1.0
    # via gevent
grpcio==1.39.0
    # via flytekit
hmsclient==0.1.1
    # via flytekit
idna==3.2
    # via requests
importlib-metadata==4.6.3
    # via keyring
inotify_simple==1.2.1
    # via sagemaker-training
ipykernel==5.5.5
    # via flytekit
ipython==7.26.0
    # via ipykernel
ipython-genutils==0.2.0
    # via
    #   nbformat
    #   traitlets
jedi==0.18.0
    # via ipython
jinja2==3.0.1
    # via nbconvert
jmespath==0.10.0
    # via
    #   boto3
    #   botocore
jsonschema==3.2.0
    # via nbformat
jupyter-client==6.1.12
    # via
    #   ipykernel
    #   nbclient
jupyter-core==4.7.1
    # via
    #   jupyter-client
    #   nbconvert
    #   nbformat
jupyterlab-pygments==0.1.2
    # via nbconvert
k8s-proto==0.0.3
    # via flytekit
keyring==23.0.1
    # via flytekit
markupsafe==2.0.1
    # via jinja2
marshmallow==3.13.0
    # via
    #   dataclasses-json
    #   marshmallow-enum
    #   marshmallow-jsonschema
marshmallow-enum==1.5.1
    # via dataclasses-json
marshmallow-jsonschema==0.12.0
    # via flytekit
matplotlib-inline==0.1.2
    # via ipython
mistune==0.8.4
    # via nbconvert
mypy-extensions==0.4.3
    # via
    #   black
    #   typing-inspect
natsort==7.1.1
    # via flytekit
nbclient==0.5.3
    # via
    #   nbconvert
    #   papermill
nbconvert==6.1.0
    # via flytekit
nbformat==5.1.3
    # via
    #   nbclient
    #   nbconvert
    #   papermill
nest-asyncio==1.5.1
    # via nbclient
numpy==1.21.1
    # via
    #   flytekit
    #   pandas
    #   pyarrow
    #   sagemaker-training
    #   scipy
packaging==21.0
    # via bleach
pandas==1.3.1
    # via flytekit
pandocfilters==1.4.3
    # via nbconvert
papermill==2.3.3
    # via flytekit
paramiko==2.7.2
    # via sagemaker-training
parso==0.8.2
    # via jedi
pathspec==0.9.0
    # via
    #   black
    #   scantree
pexpect==4.8.0
    # via ipython
pickleshare==0.7.5
    # via ipython
prompt-toolkit==3.0.19
    # via ipython
protobuf==3.17.3
    # via
    #   flyteidl
    #   flytekit
    #   k8s-proto
    #   sagemaker-training
psutil==5.8.0
    # via sagemaker-training
ptyprocess==0.7.0
    # via pexpect
py==1.10.0
    # via retry
py4j==0.10.9
    # via pyspark
pyarrow==3.0.0
    # via flytekit
pycparser==2.20
    # via cffi
pygments==2.9.0
    # via
    #   ipython
    #   jupyterlab-pygments
    #   nbconvert
pynacl==1.4.0
    # via paramiko
pyparsing==2.4.7
    # via packaging
pyrsistent==0.18.0
    # via jsonschema
pyspark==3.1.2
    # via flytekit
python-dateutil==2.8.1
    # via
    #   botocore
    #   croniter
    #   flytekit
    #   jupyter-client
    #   pandas
python-json-logger==2.0.2
    # via flytekit
pytimeparse==1.1.8
    # via flytekit
pytz==2018.4
    # via
    #   flytekit
    #   pandas
pyyaml==5.4.1
    # via papermill
<<<<<<< HEAD
pyzmq==22.2.0
=======
pyzmq==22.2.1
>>>>>>> 24706b46
    # via jupyter-client
regex==2021.8.3
    # via
    #   black
    #   docker-image-py
requests==2.26.0
    # via
    #   flytekit
    #   papermill
    #   responses
responses==0.13.3
    # via flytekit
retry==0.9.2
    # via flytekit
retrying==1.3.3
    # via sagemaker-training
s3transfer==0.5.0
    # via boto3
sagemaker-training==3.9.2
    # via flytekit
scantree==0.0.1
    # via dirhash
scipy==1.7.1
    # via sagemaker-training
six==1.16.0
    # via
    #   bcrypt
    #   bleach
    #   flytekit
    #   grpcio
    #   jsonschema
    #   protobuf
    #   pynacl
    #   python-dateutil
    #   responses
    #   retrying
    #   sagemaker-training
    #   scantree
    #   thrift
sortedcontainers==2.4.0
    # via flytekit
statsd==3.3.0
    # via flytekit
stringcase==1.2.0
    # via dataclasses-json
tenacity==8.0.1
    # via papermill
testpath==0.5.0
    # via nbconvert
textwrap3==0.9.2
    # via ansiwrap
thrift==0.13.0
    # via hmsclient
tomli==1.2.0
    # via black
tornado==6.1
    # via
    #   ipykernel
    #   jupyter-client
tqdm==4.62.0
    # via papermill
traitlets==5.0.5
    # via
    #   ipykernel
    #   ipython
    #   jupyter-client
    #   jupyter-core
    #   matplotlib-inline
    #   nbclient
    #   nbconvert
    #   nbformat
typing-extensions==3.10.0.0
    # via typing-inspect
typing-inspect==0.7.1
    # via dataclasses-json
urllib3==1.26.6
    # via
    #   botocore
    #   flytekit
    #   requests
    #   responses
wcwidth==0.2.5
    # via prompt-toolkit
webencodings==0.5.1
    # via bleach
werkzeug==2.0.1
    # via sagemaker-training
wheel==0.36.2
    # via flytekit
wrapt==1.12.1
    # via
    #   deprecated
    #   flytekit
zipp==3.5.0
    # via importlib-metadata
zope.event==4.5.0
    # via gevent
zope.interface==5.4.0
    # via gevent

# The following packages are considered to be unsafe in a requirements file:
# pip
# setuptools<|MERGE_RESOLUTION|>--- conflicted
+++ resolved
@@ -29,15 +29,9 @@
     # via papermill
 bleach==4.0.0
     # via nbconvert
-<<<<<<< HEAD
-boto3==1.18.13
-    # via sagemaker-training
-botocore==1.21.13
-=======
-boto3==1.18.14
-    # via sagemaker-training
-botocore==1.21.14
->>>>>>> 24706b46
+boto3==1.18.15
+    # via sagemaker-training
+botocore==1.21.15
     # via
     #   boto3
     #   s3transfer
@@ -62,11 +56,6 @@
     # via paramiko
 dataclasses-json==0.5.4
     # via flytekit
-<<<<<<< HEAD
-debugpy==1.4.1
-    # via ipykernel
-=======
->>>>>>> 24706b46
 decorator==5.0.9
     # via
     #   ipython
@@ -85,13 +74,9 @@
     # via
     #   nbconvert
     #   papermill
-<<<<<<< HEAD
-flyteidl==0.19.18
-=======
 flyteidl==0.19.19
->>>>>>> 24706b46
-    # via flytekit
-gevent==21.1.2
+    # via flytekit
+gevent==21.8.0
     # via sagemaker-training
 greenlet==1.1.0
     # via gevent
@@ -249,11 +234,7 @@
     #   pandas
 pyyaml==5.4.1
     # via papermill
-<<<<<<< HEAD
-pyzmq==22.2.0
-=======
 pyzmq==22.2.1
->>>>>>> 24706b46
     # via jupyter-client
 regex==2021.8.3
     # via
@@ -307,7 +288,7 @@
     # via ansiwrap
 thrift==0.13.0
     # via hmsclient
-tomli==1.2.0
+tomli==1.2.1
     # via black
 tornado==6.1
     # via
