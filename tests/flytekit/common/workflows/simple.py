--- conflicted
+++ resolved
@@ -107,10 +107,4 @@
     c = subtract_one(a=input_1)
 
     d = write_special_types()
-<<<<<<< HEAD
-    e = read_special_types(
-        a=d.outputs.a, b=d.outputs.b, c=d.outputs.c, d=d.outputs.d, e=d.outputs.e,
-    )
-=======
-    e = read_special_types(a=d.outputs.a, b=d.outputs.b, c=d.outputs.c, d=d.outputs.d, e=d.outputs.e,)
->>>>>>> 83c10cca
+    e = read_special_types(a=d.outputs.a, b=d.outputs.b, c=d.outputs.c, d=d.outputs.d, e=d.outputs.e,)