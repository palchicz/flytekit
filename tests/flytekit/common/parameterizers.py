--- conflicted
+++ resolved
@@ -24,58 +24,16 @@
     types.LiteralType(
         schema=types.SchemaType(
             [
-<<<<<<< HEAD
-                types.SchemaType.SchemaColumn(
-                    "a", types.SchemaType.SchemaColumn.SchemaColumnType.INTEGER
-                ),
-                types.SchemaType.SchemaColumn(
-                    "b", types.SchemaType.SchemaColumn.SchemaColumnType.BOOLEAN
-                ),
-                types.SchemaType.SchemaColumn(
-                    "c", types.SchemaType.SchemaColumn.SchemaColumnType.DATETIME
-                ),
-                types.SchemaType.SchemaColumn(
-                    "d", types.SchemaType.SchemaColumn.SchemaColumnType.DURATION
-                ),
-                types.SchemaType.SchemaColumn(
-                    "e", types.SchemaType.SchemaColumn.SchemaColumnType.FLOAT
-                ),
-                types.SchemaType.SchemaColumn(
-                    "f", types.SchemaType.SchemaColumn.SchemaColumnType.STRING
-                ),
-=======
                 types.SchemaType.SchemaColumn("a", types.SchemaType.SchemaColumn.SchemaColumnType.INTEGER),
                 types.SchemaType.SchemaColumn("b", types.SchemaType.SchemaColumn.SchemaColumnType.BOOLEAN),
                 types.SchemaType.SchemaColumn("c", types.SchemaType.SchemaColumn.SchemaColumnType.DATETIME),
                 types.SchemaType.SchemaColumn("d", types.SchemaType.SchemaColumn.SchemaColumnType.DURATION),
                 types.SchemaType.SchemaColumn("e", types.SchemaType.SchemaColumn.SchemaColumnType.FLOAT),
                 types.SchemaType.SchemaColumn("f", types.SchemaType.SchemaColumn.SchemaColumnType.STRING),
->>>>>>> 83c10cca
             ]
         )
     ),
     types.LiteralType(
-<<<<<<< HEAD
-        blob=_core_types.BlobType(
-            format="", dimensionality=_core_types.BlobType.BlobDimensionality.SINGLE,
-        )
-    ),
-    types.LiteralType(
-        blob=_core_types.BlobType(
-            format="csv", dimensionality=_core_types.BlobType.BlobDimensionality.SINGLE,
-        )
-    ),
-    types.LiteralType(
-        blob=_core_types.BlobType(
-            format="", dimensionality=_core_types.BlobType.BlobDimensionality.MULTIPART,
-        )
-    ),
-    types.LiteralType(
-        blob=_core_types.BlobType(
-            format="csv",
-            dimensionality=_core_types.BlobType.BlobDimensionality.MULTIPART,
-        )
-=======
         blob=_core_types.BlobType(format="", dimensionality=_core_types.BlobType.BlobDimensionality.SINGLE,)
     ),
     types.LiteralType(
@@ -86,39 +44,25 @@
     ),
     types.LiteralType(
         blob=_core_types.BlobType(format="csv", dimensionality=_core_types.BlobType.BlobDimensionality.MULTIPART,)
->>>>>>> 83c10cca
     ),
 ]
 
 
 LIST_OF_COLLECTION_LITERAL_TYPES = [
-    types.LiteralType(collection_type=literal_type)
-    for literal_type in LIST_OF_SCALAR_LITERAL_TYPES
+    types.LiteralType(collection_type=literal_type) for literal_type in LIST_OF_SCALAR_LITERAL_TYPES
 ]
 
 LIST_OF_NESTED_COLLECTION_LITERAL_TYPES = [
-    types.LiteralType(collection_type=literal_type)
-    for literal_type in LIST_OF_COLLECTION_LITERAL_TYPES
+    types.LiteralType(collection_type=literal_type) for literal_type in LIST_OF_COLLECTION_LITERAL_TYPES
 ]
 
 LIST_OF_ALL_LITERAL_TYPES = (
-<<<<<<< HEAD
-    LIST_OF_SCALAR_LITERAL_TYPES
-    + LIST_OF_COLLECTION_LITERAL_TYPES
-    + LIST_OF_NESTED_COLLECTION_LITERAL_TYPES
-=======
     LIST_OF_SCALAR_LITERAL_TYPES + LIST_OF_COLLECTION_LITERAL_TYPES + LIST_OF_NESTED_COLLECTION_LITERAL_TYPES
->>>>>>> 83c10cca
 )
 
 LIST_OF_INTERFACES = [
     interface.TypedInterface(
-<<<<<<< HEAD
-        {"a": interface.Variable(t, "description 1")},
-        {"b": interface.Variable(t, "description 2")},
-=======
         {"a": interface.Variable(t, "description 1")}, {"b": interface.Variable(t, "description 2")},
->>>>>>> 83c10cca
     )
     for t in LIST_OF_ALL_LITERAL_TYPES
 ]
@@ -137,21 +81,13 @@
 
 LIST_OF_RESOURCES = [
     task.Resources(request, limit)
-    for request, limit in product(
-        LIST_OF_RESOURCE_ENTRY_LISTS, LIST_OF_RESOURCE_ENTRY_LISTS
-    )
+    for request, limit in product(LIST_OF_RESOURCE_ENTRY_LISTS, LIST_OF_RESOURCE_ENTRY_LISTS)
 ]
 
 
 LIST_OF_RUNTIME_METADATA = [
     task.RuntimeMetadata(task.RuntimeMetadata.RuntimeType.OTHER, "1.0.0", "python"),
-<<<<<<< HEAD
-    task.RuntimeMetadata(
-        task.RuntimeMetadata.RuntimeType.FLYTE_SDK, "1.0.0b0", "golang"
-    ),
-=======
     task.RuntimeMetadata(task.RuntimeMetadata.RuntimeType.FLYTE_SDK, "1.0.0b0", "golang"),
->>>>>>> 83c10cca
 ]
 
 
@@ -161,17 +97,7 @@
 
 LIST_OF_TASK_METADATA = [
     task.TaskMetadata(
-<<<<<<< HEAD
-        discoverable,
-        runtime_metadata,
-        timeout,
-        retry_strategy,
-        interruptible,
-        discovery_version,
-        deprecated,
-=======
         discoverable, runtime_metadata, timeout, retry_strategy, interruptible, discovery_version, deprecated,
->>>>>>> 83c10cca
     )
     for discoverable, runtime_metadata, timeout, retry_strategy, interruptible, discovery_version, deprecated in product(
         [True, False],
@@ -187,79 +113,38 @@
 
 LIST_OF_TASK_TEMPLATES = [
     task.TaskTemplate(
-        identifier.Identifier(
-            identifier.ResourceType.TASK, "project", "domain", "name", "version"
-        ),
+        identifier.Identifier(identifier.ResourceType.TASK, "project", "domain", "name", "version"),
         "python",
         task_metadata,
         interfaces,
         {"a": 1, "b": [1, 2, 3], "c": "abc", "d": {"x": 1, "y": 2, "z": 3}},
         container=task.Container(
-<<<<<<< HEAD
-            "my_image",
-            ["this", "is", "a", "cmd"],
-            ["this", "is", "an", "arg"],
-            resources,
-            {"a": "b"},
-            {"d": "e"},
-        ),
-    )
-    for task_metadata, interfaces, resources in product(
-        LIST_OF_TASK_METADATA, LIST_OF_INTERFACES, LIST_OF_RESOURCES
-=======
             "my_image", ["this", "is", "a", "cmd"], ["this", "is", "an", "arg"], resources, {"a": "b"}, {"d": "e"},
         ),
->>>>>>> 83c10cca
     )
     for task_metadata, interfaces, resources in product(LIST_OF_TASK_METADATA, LIST_OF_INTERFACES, LIST_OF_RESOURCES)
 ]
 
 LIST_OF_CONTAINERS = [
     task.Container(
-<<<<<<< HEAD
-        "my_image",
-        ["this", "is", "a", "cmd"],
-        ["this", "is", "an", "arg"],
-        resources,
-        {"a": "b"},
-        {"d": "e"},
-=======
         "my_image", ["this", "is", "a", "cmd"], ["this", "is", "an", "arg"], resources, {"a": "b"}, {"d": "e"},
->>>>>>> 83c10cca
     )
     for resources in LIST_OF_RESOURCES
 ]
 
-LIST_OF_TASK_CLOSURES = [
-    task.TaskClosure(task.CompiledTask(template)) for template in LIST_OF_TASK_TEMPLATES
-]
+LIST_OF_TASK_CLOSURES = [task.TaskClosure(task.CompiledTask(template)) for template in LIST_OF_TASK_TEMPLATES]
 
 LIST_OF_SCALARS_AND_PYTHON_VALUES = [
     (literals.Scalar(primitive=literals.Primitive(integer=100)), 100),
     (literals.Scalar(primitive=literals.Primitive(float_value=500.0)), 500.0),
     (literals.Scalar(primitive=literals.Primitive(boolean=True)), True),
     (literals.Scalar(primitive=literals.Primitive(string_value="hello")), "hello"),
-<<<<<<< HEAD
-    (
-        literals.Scalar(primitive=literals.Primitive(duration=timedelta(seconds=5))),
-        timedelta(seconds=5),
-    ),
-=======
     (literals.Scalar(primitive=literals.Primitive(duration=timedelta(seconds=5))), timedelta(seconds=5),),
->>>>>>> 83c10cca
     (literals.Scalar(none_type=literals.Void()), None),
     (
         literals.Scalar(
             blob=literals.Blob(
-<<<<<<< HEAD
-                literals.BlobMetadata(
-                    _core_types.BlobType(
-                        "csv", _core_types.BlobType.BlobDimensionality.SINGLE
-                    )
-                ),
-=======
                 literals.BlobMetadata(_core_types.BlobType("csv", _core_types.BlobType.BlobDimensionality.SINGLE)),
->>>>>>> 83c10cca
                 "s3://some/where",
             )
         ),
@@ -268,15 +153,7 @@
     (
         literals.Scalar(
             blob=literals.Blob(
-<<<<<<< HEAD
-                literals.BlobMetadata(
-                    _core_types.BlobType(
-                        "", _core_types.BlobType.BlobDimensionality.SINGLE
-                    )
-                ),
-=======
                 literals.BlobMetadata(_core_types.BlobType("", _core_types.BlobType.BlobDimensionality.SINGLE)),
->>>>>>> 83c10cca
                 "s3://some/where",
             )
         ),
@@ -285,15 +162,7 @@
     (
         literals.Scalar(
             blob=literals.Blob(
-<<<<<<< HEAD
-                literals.BlobMetadata(
-                    _core_types.BlobType(
-                        "csv", _core_types.BlobType.BlobDimensionality.MULTIPART
-                    )
-                ),
-=======
                 literals.BlobMetadata(_core_types.BlobType("csv", _core_types.BlobType.BlobDimensionality.MULTIPART)),
->>>>>>> 83c10cca
                 "s3://some/where/",
             )
         ),
@@ -302,15 +171,7 @@
     (
         literals.Scalar(
             blob=literals.Blob(
-<<<<<<< HEAD
-                literals.BlobMetadata(
-                    _core_types.BlobType(
-                        "", _core_types.BlobType.BlobDimensionality.MULTIPART
-                    )
-                ),
-=======
                 literals.BlobMetadata(_core_types.BlobType("", _core_types.BlobType.BlobDimensionality.MULTIPART)),
->>>>>>> 83c10cca
                 "s3://some/where/",
             )
         ),
@@ -322,33 +183,12 @@
                 "s3://some/where/",
                 types.SchemaType(
                     [
-<<<<<<< HEAD
-                        types.SchemaType.SchemaColumn(
-                            "a", types.SchemaType.SchemaColumn.SchemaColumnType.INTEGER
-                        ),
-                        types.SchemaType.SchemaColumn(
-                            "b", types.SchemaType.SchemaColumn.SchemaColumnType.BOOLEAN
-                        ),
-                        types.SchemaType.SchemaColumn(
-                            "c", types.SchemaType.SchemaColumn.SchemaColumnType.DATETIME
-                        ),
-                        types.SchemaType.SchemaColumn(
-                            "d", types.SchemaType.SchemaColumn.SchemaColumnType.DURATION
-                        ),
-                        types.SchemaType.SchemaColumn(
-                            "e", types.SchemaType.SchemaColumn.SchemaColumnType.FLOAT
-                        ),
-                        types.SchemaType.SchemaColumn(
-                            "f", types.SchemaType.SchemaColumn.SchemaColumnType.STRING
-                        ),
-=======
                         types.SchemaType.SchemaColumn("a", types.SchemaType.SchemaColumn.SchemaColumnType.INTEGER),
                         types.SchemaType.SchemaColumn("b", types.SchemaType.SchemaColumn.SchemaColumnType.BOOLEAN),
                         types.SchemaType.SchemaColumn("c", types.SchemaType.SchemaColumn.SchemaColumnType.DATETIME),
                         types.SchemaType.SchemaColumn("d", types.SchemaType.SchemaColumn.SchemaColumnType.DURATION),
                         types.SchemaType.SchemaColumn("e", types.SchemaType.SchemaColumn.SchemaColumnType.FLOAT),
                         types.SchemaType.SchemaColumn("f", types.SchemaType.SchemaColumn.SchemaColumnType.STRING),
->>>>>>> 83c10cca
                     ]
                 ),
             )
@@ -358,33 +198,12 @@
             _schema_impl.SchemaType.promote_from_model(
                 types.SchemaType(
                     [
-<<<<<<< HEAD
-                        types.SchemaType.SchemaColumn(
-                            "a", types.SchemaType.SchemaColumn.SchemaColumnType.INTEGER
-                        ),
-                        types.SchemaType.SchemaColumn(
-                            "b", types.SchemaType.SchemaColumn.SchemaColumnType.BOOLEAN
-                        ),
-                        types.SchemaType.SchemaColumn(
-                            "c", types.SchemaType.SchemaColumn.SchemaColumnType.DATETIME
-                        ),
-                        types.SchemaType.SchemaColumn(
-                            "d", types.SchemaType.SchemaColumn.SchemaColumnType.DURATION
-                        ),
-                        types.SchemaType.SchemaColumn(
-                            "e", types.SchemaType.SchemaColumn.SchemaColumnType.FLOAT
-                        ),
-                        types.SchemaType.SchemaColumn(
-                            "f", types.SchemaType.SchemaColumn.SchemaColumnType.STRING
-                        ),
-=======
                         types.SchemaType.SchemaColumn("a", types.SchemaType.SchemaColumn.SchemaColumnType.INTEGER),
                         types.SchemaType.SchemaColumn("b", types.SchemaType.SchemaColumn.SchemaColumnType.BOOLEAN),
                         types.SchemaType.SchemaColumn("c", types.SchemaType.SchemaColumn.SchemaColumnType.DATETIME),
                         types.SchemaType.SchemaColumn("d", types.SchemaType.SchemaColumn.SchemaColumnType.DURATION),
                         types.SchemaType.SchemaColumn("e", types.SchemaType.SchemaColumn.SchemaColumnType.FLOAT),
                         types.SchemaType.SchemaColumn("f", types.SchemaType.SchemaColumn.SchemaColumnType.STRING),
->>>>>>> 83c10cca
                     ]
                 )
             ),
@@ -397,15 +216,9 @@
 ]
 
 LIST_OF_LITERAL_COLLECTIONS_AND_PYTHON_VALUE = [
-    (literals.LiteralCollection(literals=[l, l, l]), [v, v, v])
-    for l, v in LIST_OF_SCALAR_LITERALS_AND_PYTHON_VALUE
+    (literals.LiteralCollection(literals=[l, l, l]), [v, v, v]) for l, v in LIST_OF_SCALAR_LITERALS_AND_PYTHON_VALUE
 ]
 
 LIST_OF_ALL_LITERALS_AND_VALUES = (
-<<<<<<< HEAD
-    LIST_OF_SCALAR_LITERALS_AND_PYTHON_VALUE
-    + LIST_OF_LITERAL_COLLECTIONS_AND_PYTHON_VALUE
-=======
     LIST_OF_SCALAR_LITERALS_AND_PYTHON_VALUE + LIST_OF_LITERAL_COLLECTIONS_AND_PYTHON_VALUE
->>>>>>> 83c10cca
 )