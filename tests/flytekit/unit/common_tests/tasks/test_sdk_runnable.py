from __future__ import absolute_import

import pytest as _pytest

from flytekit.common import constants as _common_constants
from flytekit.common.exceptions import user as _user_exceptions
from flytekit.common.tasks import sdk_runnable
from flytekit.common.types import primitives
from flytekit.models import interface


def test_basic_unit_test():
    def add_one(wf_params, value_in, value_out):
        value_out.set(value_in + 1)

    t = sdk_runnable.SdkRunnableTask(
        add_one,
        _common_constants.SdkTaskType.PYTHON_TASK,
        "1",
        1,
        None,
        None,
        None,
        None,
        None,
        None,
        None,
        None,
        None,
        None,
        False,
        None,
        {},
        None,
    )
<<<<<<< HEAD
    t.add_inputs(
        {"value_in": interface.Variable(primitives.Integer.to_flyte_literal_type(), "")}
    )
    t.add_outputs(
        {
            "value_out": interface.Variable(
                primitives.Integer.to_flyte_literal_type(), ""
            )
        }
    )
=======
    t.add_inputs({"value_in": interface.Variable(primitives.Integer.to_flyte_literal_type(), "")})
    t.add_outputs({"value_out": interface.Variable(primitives.Integer.to_flyte_literal_type(), "")})
>>>>>>> 83c10cca
    out = t.unit_test(value_in=1)
    assert out["value_out"] == 2

    with _pytest.raises(_user_exceptions.FlyteAssertion) as e:
        t()

    assert "value_in" in str(e.value)
    assert "INTEGER" in str(e.value)<|MERGE_RESOLUTION|>--- conflicted
+++ resolved
@@ -33,21 +33,8 @@
         {},
         None,
     )
-<<<<<<< HEAD
-    t.add_inputs(
-        {"value_in": interface.Variable(primitives.Integer.to_flyte_literal_type(), "")}
-    )
-    t.add_outputs(
-        {
-            "value_out": interface.Variable(
-                primitives.Integer.to_flyte_literal_type(), ""
-            )
-        }
-    )
-=======
     t.add_inputs({"value_in": interface.Variable(primitives.Integer.to_flyte_literal_type(), "")})
     t.add_outputs({"value_out": interface.Variable(primitives.Integer.to_flyte_literal_type(), "")})
->>>>>>> 83c10cca
     out = t.unit_test(value_in=1)
     assert out["value_out"] == 2
 
