import datetime
import os
import typing

import pandas
import pytest

import flytekit
from flytekit import ContainerTask, Reference, SQLTask, dynamic, kwtypes, maptask
from flytekit.annotated import context_manager, launch_plan, promise
from flytekit.annotated.condition import conditional
from flytekit.annotated.context_manager import ExecutionState, Image, ImageConfig
from flytekit.annotated.promise import Promise
<<<<<<< HEAD
from flytekit.annotated.task import ContainerTask, Spark, SQLTask, dynamic, kwtypes, maptask, metadata, task
from flytekit.annotated.reference import TaskReference
=======
from flytekit.annotated.task import metadata, task
>>>>>>> a6daad36
from flytekit.annotated.testing import task_mock
from flytekit.annotated.type_engine import RestrictedTypeError, TypeEngine
from flytekit.annotated.workflow import workflow
from flytekit.common.nodes import SdkNode
from flytekit.common.promise import NodeOutput
from flytekit.interfaces.data.data_proxy import FileAccessProvider
from flytekit.models.core import types as _core_types
from flytekit.models.interface import Parameter
from flytekit.models.types import LiteralType, SimpleType
from flytekit.taskplugins.spark import Spark
from flytekit.types.flyte_file import FlyteFile
from flytekit.types.schema import FlyteSchema, SchemaOpenMode


def test_default_wf_params_works():
    @task
    def my_task(a: int):
        wf_params = flytekit.current_context()
        assert wf_params.execution_id == "ex:local:local:local"

    my_task(a=3)


def test_simple_input_output():
    @task
    def my_task(a: int) -> typing.NamedTuple("OutputsBC", b=int, c=str):
        ctx = flytekit.current_context()
        assert ctx.execution_id == "ex:local:local:local"
        return a + 2, "hello world"

    assert my_task(a=3) == (5, "hello world")


def test_simple_input_no_output():
    @task
    def my_task(a: int):
        pass

    assert my_task(a=3) is None

    ctx = context_manager.FlyteContext.current_context()
    with ctx.new_compilation_context() as ctx:
        outputs = my_task(a=3)
        assert outputs is None


def test_single_output():
    @task
    def my_task() -> str:
        return "Hello world"

    assert my_task() == "Hello world"

    ctx = context_manager.FlyteContext.current_context()
    with ctx.new_compilation_context() as ctx:
        outputs = my_task()
        assert ctx.compilation_state is not None
        nodes = ctx.compilation_state.nodes
        assert len(nodes) == 1
        assert outputs.is_ready is False
        assert outputs.ref.sdk_node is nodes[0]


def test_engine_file_output():
    basic_blob_type = _core_types.BlobType(format="", dimensionality=_core_types.BlobType.BlobDimensionality.SINGLE,)

    fs = FileAccessProvider(local_sandbox_dir="/tmp/flytetesting")
    with context_manager.FlyteContext.current_context().new_file_access_context(file_access_provider=fs) as ctx:
        # Write some text to a file not in that directory above
        test_file_location = "/tmp/sample.txt"
        with open(test_file_location, "w") as fh:
            fh.write("Hello World\n")

        lit = TypeEngine.to_literal(ctx, test_file_location, os.PathLike, LiteralType(blob=basic_blob_type))

        # Since we're using local as remote, we should be able to just read the file from the 'remote' location.
        with open(lit.scalar.blob.uri, "r") as fh:
            assert fh.readline() == "Hello World\n"

        # We should also be able to turn the thing back into regular python native thing.
        redownloaded_local_file_location = TypeEngine.to_python_value(ctx, lit, os.PathLike)
        with open(redownloaded_local_file_location, "r") as fh:
            assert fh.readline() == "Hello World\n"


def test_wf1():
    @task
    def t1(a: int) -> typing.NamedTuple("OutputsBC", t1_int_output=int, c=str):
        return a + 2, "world"

    @task
    def t2(a: str, b: str) -> str:
        return b + a

    @workflow
    def my_wf(a: int, b: str) -> (int, str):
        x, y = t1(a=a)
        d = t2(a=y, b=b)
        return x, d

    assert len(my_wf._nodes) == 2
    assert my_wf._nodes[0].id == "node-0"
    assert my_wf._nodes[1]._upstream_nodes[0] is my_wf._nodes[0]

    assert len(my_wf._output_bindings) == 2
    assert my_wf._output_bindings[0].var == "out_0"
    assert my_wf._output_bindings[0].binding.promise.var == "t1_int_output"


def test_wf1_run():
    @task
    def t1(a: int) -> typing.NamedTuple("OutputsBC", t1_int_output=int, c=str):
        return a + 2, "world"

    @task
    def t2(a: str, b: str) -> str:
        return b + a

    @workflow
    def my_wf(a: int, b: str) -> (int, str):
        x, y = t1(a=a)
        d = t2(a=y, b=b)
        return x, d

    x = my_wf(a=5, b="hello ")
    assert x == (7, "hello world")


def test_wf1_with_overrides():
    @task
    def t1(a: int) -> typing.NamedTuple("OutputsBC", t1_int_output=int, c=str):
        return a + 2, "world"

    @task
    def t2(a: str, b: str) -> str:
        return b + a

    @workflow
    def my_wf(a: int, b: str) -> (int, str):
        x, y = t1(a=a).with_overrides(name="x")
        d = t2(a=y, b=b).with_overrides()
        return x, d

    x = my_wf(a=5, b="hello ")
    assert x == (7, "hello world")


def test_wf1_with_list_of_inputs():
    @task
    def t1(a: int) -> typing.NamedTuple("OutputsBC", t1_int_output=int, c=str):
        return a + 2, "world"

    @task
    def t2(a: typing.List[str]) -> str:
        return " ".join(a)

    @workflow
    def my_wf(a: int, b: str) -> (int, str):
        x, y = t1(a=a)
        d = t2(a=[b, y])
        return x, d

    x = my_wf(a=5, b="hello")
    assert x == (7, "hello world")

    @workflow
    def my_wf2(a: int, b: str) -> int:
        x, y = t1(a=a)
        t2(a=[b, y])
        return x

    x = my_wf2(a=5, b="hello")
    assert x == 7


def test_wf_output_mismatch():
    with pytest.raises(AssertionError):

        @workflow
        def my_wf(a: int, b: str) -> (int, str):
            return a

    with pytest.raises(AssertionError):

        @workflow
        def my_wf2(a: int, b: str) -> int:
            return a, b

    @workflow
    def my_wf3(a: int, b: str) -> int:
        return (a,)

    my_wf3(a=10, b="hello")


def test_promise_return():
    """
    Testing that when a workflow is local executed but a local wf execution context already exists, Promise objects
    are returned wrapping Flyte literals instead of the unpacked dict.
    """

    @task
    def t1(a: int) -> typing.NamedTuple("OutputsBC", t1_int_output=int, c=str):
        a = a + 2
        return a, "world-" + str(a)

    @workflow
    def mimic_sub_wf(a: int) -> (str, str):
        x, y = t1(a=a)
        u, v = t1(a=x)
        return y, v

    ctx = context_manager.FlyteContext.current_context()

    with ctx.new_execution_context(mode=ExecutionState.Mode.LOCAL_WORKFLOW_EXECUTION) as ctx:
        a, b = mimic_sub_wf(a=3)

    assert isinstance(a, promise.Promise)
    assert isinstance(b, promise.Promise)
    assert a.val.scalar.value.string_value == "world-5"
    assert b.val.scalar.value.string_value == "world-7"


def test_wf1_with_subwf():
    @task
    def t1(a: int) -> typing.NamedTuple("OutputsBC", t1_int_output=int, c=str):
        a = a + 2
        return a, "world-" + str(a)

    @task
    def t2(a: str, b: str) -> str:
        return b + a

    @workflow
    def my_subwf(a: int) -> (str, str):
        x, y = t1(a=a)
        u, v = t1(a=x)
        return y, v

    @workflow
    def my_wf(a: int, b: str) -> (int, str, str):
        x, y = t1(a=a).with_overrides()
        u, v = my_subwf(a=x)
        return x, u, v

    x = my_wf(a=5, b="hello ")
    assert x == (7, "world-9", "world-11")


def test_wf1_with_sql():
    sql = SQLTask(
        "my-query",
        query_template="SELECT * FROM hive.city.fact_airport_sessions WHERE ds = '{{ .Inputs.ds }}' LIMIT 10",
        inputs=kwtypes(ds=datetime.datetime),
        metadata=metadata(retries=2),
    )

    @task
    def t1() -> datetime.datetime:
        return datetime.datetime.now()

    @workflow
    def my_wf() -> str:
        dt = t1()
        return sql(ds=dt)

    with task_mock(sql) as mock:
        mock.return_value = "Hello"
        assert my_wf() == "Hello"


def test_wf1_with_spark():
    @task(task_config=Spark())
    def my_spark(spark_session, a: int) -> typing.NamedTuple("OutputsBC", t1_int_output=int, c=str):
        return a + 2, "world"

    @task
    def t2(a: str, b: str) -> str:
        return b + a

    @workflow
    def my_wf(a: int, b: str) -> (int, str):
        x, y = my_spark(a=a)
        d = t2(a=y, b=b)
        return x, d

    x = my_wf(a=5, b="hello ")
    assert x == (7, "hello world")


def test_wf1_with_map():
    @task
    def t1(a: int) -> typing.NamedTuple("OutputsBC", t1_int_output=int, c=str):
        a = a + 2
        return a, "world-" + str(a)

    @task
    def t2(a: typing.List[int], b: typing.List[str]) -> (int, str):
        ra = 0
        for x in a:
            ra += x
        rb = ""
        for x in b:
            rb += x
        return ra, rb

    @workflow
    def my_wf(a: typing.List[int]) -> (int, str):
        x, y = maptask(t1, metadata=metadata(retries=1))(a=a)
        return t2(a=x, b=y)

    x = my_wf(a=[5, 6])
    assert x == (15, "world-7world-8")


def test_wf1_compile_time_constant_vars():
    @task
    def t1(a: int) -> typing.NamedTuple("OutputsBC", t1_int_output=int, c=str):
        return a + 2, "world"

    @task
    def t2(a: str, b: str) -> str:
        return b + a

    @workflow
    def my_wf(a: int, b: str) -> (int, str):
        x, y = t1(a=a)
        d = t2(a="This is my way", b=b)
        return x, d

    x = my_wf(a=5, b="hello ")
    assert x == (7, "hello This is my way")


def test_wf1_with_constant_return():
    @task
    def t1(a: int) -> typing.NamedTuple("OutputsBC", t1_int_output=int, c=str):
        return a + 2, "world"

    @task
    def t2(a: str, b: str) -> str:
        return b + a

    @workflow
    def my_wf(a: int, b: str) -> (int, str):
        x, y = t1(a=a)
        t2(a="This is my way", b=b)
        return x, "A constant output"

    x = my_wf(a=5, b="hello ")
    assert x == (7, "A constant output")

    @workflow
    def my_wf2(a: int, b: str) -> int:
        t1(a=a)
        t2(a="This is my way", b=b)
        return 10

    assert my_wf2(a=5, b="hello ") == 10


def test_wf1_with_dynamic():
    @task
    def t1(a: int) -> str:
        a = a + 2
        return "world-" + str(a)

    @task
    def t2(a: str, b: str) -> str:
        return b + a

    @dynamic
    def my_subwf(a: int) -> typing.List[str]:
        s = []
        for i in range(a):
            s.append(t1(a=i))
        return s

    @workflow
    def my_wf(a: int, b: str) -> (str, typing.List[str]):
        x = t2(a=b, b=b)
        v = my_subwf(a=a)
        return x, v

    v = 5
    x = my_wf(a=v, b="hello ")
    assert x == ("hello hello ", ["world-" + str(i) for i in range(2, v + 2)])

    with context_manager.FlyteContext.current_context().new_registration_settings(
        registration_settings=context_manager.RegistrationSettings(
            project="test_proj",
            domain="test_domain",
            version="abc",
            image_config=ImageConfig(Image(name="name", fqn="image", tag="name")),
            env={},
        )
    ) as ctx:
        with ctx.new_execution_context(mode=ExecutionState.Mode.TASK_EXECUTION) as ctx:
            dynamic_job_spec = my_subwf.compile_into_workflow(ctx, a=5)
            assert len(dynamic_job_spec._nodes) == 5


def test_list_output():
    @task
    def t1(a: int) -> str:
        a = a + 2
        return "world-" + str(a)

    @workflow
    def lister() -> typing.List[str]:
        s = []
        # FYI: For users who happen to look at this, keep in mind this is only run once at compile time.
        for i in range(10):
            s.append(t1(a=i))
        return s

    assert len(lister.interface.outputs) == 1
    binding_data = lister._output_bindings[0].binding  # the property should be named binding_data
    assert binding_data.collection is not None
    assert len(binding_data.collection.bindings) == 10


def test_comparison_refs():
    def dummy_node(id) -> SdkNode:
        n = SdkNode(id, [], None, None, sdk_task=SQLTask("x", "x", [], metadata()))
        n._id = id
        return n

    px = Promise("x", NodeOutput(var="x", sdk_type=LiteralType(simple=SimpleType.INTEGER), sdk_node=dummy_node("n1")))
    py = Promise("y", NodeOutput(var="y", sdk_type=LiteralType(simple=SimpleType.INTEGER), sdk_node=dummy_node("n2")))

    def print_expr(expr):
        print(f"{expr} is type {type(expr)}")

    print_expr(px == py)
    print_expr(px < py)
    print_expr((px == py) & (px < py))
    print_expr(((px == py) & (px < py)) | (px > py))
    print_expr(px < 5)
    print_expr(px >= 5)


def test_comparison_lits():
    px = Promise("x", TypeEngine.to_literal(None, 5, int, None))
    py = Promise("y", TypeEngine.to_literal(None, 8, int, None))

    def eval_expr(expr, expected: bool):
        print(f"{expr} evals to {expr.eval()}")
        assert expected == expr.eval()

    eval_expr(px == py, False)
    eval_expr(px < py, True)
    eval_expr((px == py) & (px < py), False)
    eval_expr(((px == py) & (px < py)) | (px > py), False)
    eval_expr(px < 5, False)
    eval_expr(px >= 5, True)
    eval_expr(py >= 5, True)


def test_wf1_branches():
    @task
    def t1(a: int) -> typing.NamedTuple("OutputsBC", t1_int_output=int, c=str):
        return a + 2, "world"

    @task
    def t2(a: str) -> str:
        return a

    @workflow
    def my_wf(a: int, b: str) -> (int, str):
        x, y = t1(a=a)
        d = (
            conditional("test1")
            .if_(x == 4)
            .then(t2(a=b))
            .elif_(x >= 5)
            .then(t2(a=y))
            .else_()
            .fail("Unable to choose branch")
        )
        f = conditional("test2").if_(d == "hello ").then(t2(a="It is hello")).else_().then(t2(a="Not Hello!"))
        return x, f

    x = my_wf(a=5, b="hello ")
    assert x == (7, "Not Hello!")

    x = my_wf(a=2, b="hello ")
    assert x == (4, "It is hello")


def test_wf1_branches_no_else():
    with pytest.raises(NotImplementedError):

        def foo():
            @task
            def t1(a: int) -> typing.NamedTuple("OutputsBC", t1_int_output=int, c=str):
                return a + 2, "world"

            @task
            def t2(a: str) -> str:
                return a

            @workflow
            def my_wf(a: int, b: str) -> (int, str):
                x, y = t1(a=a)
                d = conditional("test1").if_(x == 4).then(t2(a=b)).elif_(x >= 5).then(t2(a=y))
                conditional("test2").if_(x == 4).then(t2(a=b)).elif_(x >= 5).then(t2(a=y)).else_().fail("blah")
                return x, d

        foo()


def test_wf1_branches_failing():
    @task
    def t1(a: int) -> typing.NamedTuple("OutputsBC", t1_int_output=int, c=str):
        return a + 2, "world"

    @task
    def t2(a: str) -> str:
        return a

    @workflow
    def my_wf(a: int, b: str) -> (int, str):
        x, y = t1(a=a)
        d = (
            conditional("test1")
            .if_(x == 4)
            .then(t2(a=b))
            .elif_(x >= 5)
            .then(t2(a=y))
            .else_()
            .fail("All Branches failed")
        )
        return x, d

    with pytest.raises(ValueError):
        my_wf(a=1, b="hello ")


def test_cant_use_normal_tuples():
    with pytest.raises(RestrictedTypeError):

        @task
        def t1(a: str) -> tuple:
            return (a, 3)


def test_file_type_in_workflow_with_bad_format():
    @task
    def t1() -> FlyteFile["txt"]:
        fname = "/tmp/flytekit_test"
        with open(fname, "w") as fh:
            fh.write("Hello World\n")
        return fname

    @workflow
    def my_wf() -> FlyteFile["txt"]:
        f = t1()
        return f

    res = my_wf()
    with open(res, "r") as fh:
        assert fh.read() == "Hello World\n"


def test_file_handling_remote_default_wf_input():
    SAMPLE_DATA = "https://raw.githubusercontent.com/jbrownlee/Datasets/master/pima-indians-diabetes.data.csv"

    @task
    def t1(fname: os.PathLike) -> int:
        with open(fname, "r") as fh:
            x = len(fh.readlines())

        return x

    @workflow
    def my_wf(fname: os.PathLike = SAMPLE_DATA) -> int:
        length = t1(fname=fname)
        return length

    assert my_wf._native_interface.inputs_with_defaults["fname"][1] == SAMPLE_DATA
    sample_lp = flytekit.LaunchPlan.create("test_launch_plan", my_wf)
    assert sample_lp.parameters.parameters["fname"].default.scalar.blob.uri == SAMPLE_DATA


def test_file_handling_local_file_gets_copied():
    @task
    def t1() -> FlyteFile:
        # Use this test file itself, since we know it exists.
        return __file__

    @workflow
    def my_wf() -> FlyteFile:
        return t1()

    random_dir = context_manager.FlyteContext.current_context().file_access.get_random_local_directory()
    fs = FileAccessProvider(local_sandbox_dir=random_dir)
    with context_manager.FlyteContext.current_context().new_file_access_context(file_access_provider=fs):
        top_level_files = os.listdir(random_dir)
        assert len(top_level_files) == 1  # the mock_remote folder

        mock_remote_files = os.listdir(os.path.join(random_dir, "mock_remote"))
        assert len(mock_remote_files) == 0  # the mock_remote folder itself is empty

        x = my_wf()

        # After running, this test file should've been copied to the mock remote location.
        mock_remote_files = os.listdir(os.path.join(random_dir, "mock_remote"))
        assert len(mock_remote_files) == 1
        # File should've been copied to the mock remote folder
        assert x.path.startswith(random_dir)


def test_file_handling_local_file_gets_force_no_copy():
    @task
    def t1() -> FlyteFile:
        # Use this test file itself, since we know it exists.
        return FlyteFile(__file__, remote_path=False)

    @workflow
    def my_wf() -> FlyteFile:
        return t1()

    random_dir = context_manager.FlyteContext.current_context().file_access.get_random_local_directory()
    fs = FileAccessProvider(local_sandbox_dir=random_dir)
    with context_manager.FlyteContext.current_context().new_file_access_context(file_access_provider=fs):
        top_level_files = os.listdir(random_dir)
        assert len(top_level_files) == 1  # the mock_remote folder

        mock_remote_files = os.listdir(os.path.join(random_dir, "mock_remote"))
        assert len(mock_remote_files) == 0  # the mock_remote folder itself is empty

        workflow_output = my_wf()

        # After running, this test file should've been copied to the mock remote location.
        mock_remote_files = os.listdir(os.path.join(random_dir, "mock_remote"))
        assert len(mock_remote_files) == 0

        # Because Flyte doesn't presume to handle a uri that look like a raw path, the path that is returned is
        # the original.
        assert workflow_output.path == __file__


def test_file_handling_remote_file_handling():
    SAMPLE_DATA = "https://raw.githubusercontent.com/jbrownlee/Datasets/master/pima-indians-diabetes.data.csv"

    @task
    def t1() -> FlyteFile:
        return SAMPLE_DATA

    @workflow
    def my_wf() -> FlyteFile:
        return t1()

    random_dir = context_manager.FlyteContext.current_context().file_access.get_random_local_directory()
    print(f"dir: {random_dir}")
    fs = FileAccessProvider(local_sandbox_dir=random_dir)
    with context_manager.FlyteContext.current_context().new_file_access_context(file_access_provider=fs):
        top_level_files = os.listdir(random_dir)
        assert len(top_level_files) == 1  # the mock_remote folder

        mock_remote_files = os.listdir(os.path.join(random_dir, "mock_remote"))
        assert len(mock_remote_files) == 0  # the mock_remote folder itself is empty

        workflow_output = my_wf()

        # After running the mock remote dir should still be empty, since the workflow_output has not been used
        mock_remote_files = os.listdir(os.path.join(random_dir, "mock_remote"))
        assert len(mock_remote_files) == 0

        # While the literal returned by t1 does contain the web address as the uri, because it's a remote address,
        # flytekit will translate it back into a FlyteFile object on the local drive (but not download it)
        assert workflow_output.path.startswith(random_dir)
        # But the remote source should still be the https address
        assert workflow_output.remote_source == SAMPLE_DATA


def test_wf1_df():
    @task
    def t1(a: int) -> pandas.DataFrame:
        return pandas.DataFrame(data={"col1": [a, 2], "col2": [a, 4]})

    @task
    def t2(df: pandas.DataFrame) -> pandas.DataFrame:
        return df.append(pandas.DataFrame(data={"col1": [5, 10], "col2": [5, 10]}))

    @workflow
    def my_wf(a: int) -> pandas.DataFrame:
        df = t1(a=a)
        return t2(df=df)

    x = my_wf(a=20)
    assert isinstance(x, pandas.DataFrame)
    result_df = x.reset_index(drop=True) == pandas.DataFrame(
        data={"col1": [20, 2, 5, 10], "col2": [20, 4, 5, 10]}
    ).reset_index(drop=True)
    assert result_df.all().all()


def test_lp_default_handling():
    @task
    def t1(a: int) -> typing.NamedTuple("OutputsBC", t1_int_output=int, c=str):
        a = a + 2
        return a, "world-" + str(a)

    @workflow
    def my_wf(a: int, b: int) -> (str, str, int, int):
        x, y = t1(a=a)
        u, v = t1(a=b)
        return y, v, x, u

    lp = launch_plan.LaunchPlan.create("test1", my_wf)
    assert len(lp.parameters.parameters) == 0
    assert len(lp.fixed_inputs.literals) == 0

    lp_with_defaults = launch_plan.LaunchPlan.create("test2", my_wf, default_inputs={"a": 3})
    assert len(lp_with_defaults.parameters.parameters) == 1
    assert len(lp_with_defaults.fixed_inputs.literals) == 0

    lp_with_fixed = launch_plan.LaunchPlan.create("test3", my_wf, fixed_inputs={"a": 3})
    assert len(lp_with_fixed.parameters.parameters) == 0
    assert len(lp_with_fixed.fixed_inputs.literals) == 1

    @workflow
    def my_wf2(a: int, b: int = 42) -> (str, str, int, int):
        x, y = t1(a=a)
        u, v = t1(a=b)
        return y, v, x, u

    lp = launch_plan.LaunchPlan.create("test4", my_wf2)
    assert len(lp.parameters.parameters) == 1
    assert len(lp.fixed_inputs.literals) == 0

    lp_with_defaults = launch_plan.LaunchPlan.create("test5", my_wf2, default_inputs={"a": 3})
    assert len(lp_with_defaults.parameters.parameters) == 2
    assert len(lp_with_defaults.fixed_inputs.literals) == 0
    # Launch plan defaults override wf defaults
    assert lp_with_defaults(b=3) == ("world-5", "world-5", 5, 5)

    lp_with_fixed = launch_plan.LaunchPlan.create("test6", my_wf2, fixed_inputs={"a": 3})
    assert len(lp_with_fixed.parameters.parameters) == 1
    assert len(lp_with_fixed.fixed_inputs.literals) == 1
    # Launch plan defaults override wf defaults
    assert lp_with_fixed(b=3) == ("world-5", "world-5", 5, 5)

    lp_with_fixed = launch_plan.LaunchPlan.create("test7", my_wf2, fixed_inputs={"b": 3})
    assert len(lp_with_fixed.parameters.parameters) == 0
    assert len(lp_with_fixed.fixed_inputs.literals) == 1


def test_wf1_with_lp_node():
    @task
    def t1(a: int) -> typing.NamedTuple("OutputsBC", t1_int_output=int, c=str):
        a = a + 2
        return a, "world-" + str(a)

    @workflow
    def my_subwf(a: int) -> (str, str):
        x, y = t1(a=a)
        u, v = t1(a=x)
        return y, v

    lp = launch_plan.LaunchPlan.create("lp_nodetest1", my_subwf)
    lp_with_defaults = launch_plan.LaunchPlan.create("lp_nodetest2", my_subwf, default_inputs={"a": 3})

    @workflow
    def my_wf(a: int = 42) -> (int, str, str):
        x, y = t1(a=a).with_overrides()
        u, v = lp(a=x)
        return x, u, v

    x = my_wf(a=5)
    assert x == (7, "world-9", "world-11")

    assert my_wf() == (44, "world-46", "world-48")

    @workflow
    def my_wf2(a: int = 42) -> (int, str, str, str):
        x, y = t1(a=a).with_overrides()
        u, v = lp_with_defaults()
        return x, y, u, v

    assert my_wf2() == (44, "world-44", "world-5", "world-7")

    @workflow
    def my_wf3(a: int = 42) -> (int, str, str, str):
        x, y = t1(a=a).with_overrides()
        u, v = lp_with_defaults(a=x)
        return x, y, u, v

    assert my_wf2() == (44, "world-44", "world-5", "world-7")


def test_lp_serialize():
    @task
    def t1(a: int) -> typing.NamedTuple("OutputsBC", t1_int_output=int, c=str):
        a = a + 2
        return a, "world-" + str(a)

    @task
    def t2(a: str, b: str) -> str:
        return b + a

    @workflow
    def my_subwf(a: int) -> (str, str):
        x, y = t1(a=a)
        u, v = t1(a=x)
        return y, v

    lp = launch_plan.LaunchPlan.create("serialize_test1", my_subwf)
    lp_with_defaults = launch_plan.LaunchPlan.create("serialize_test2", my_subwf, default_inputs={"a": 3})

    registration_settings = context_manager.RegistrationSettings(
        project="proj",
        domain="dom",
        version="123",
        image_config=ImageConfig(Image(name="name", fqn="asdf/fdsa", tag="123")),
        env={},
        iam_role="test:iam:role",
        service_account=None,
    )
    with context_manager.FlyteContext.current_context().new_registration_settings(
        registration_settings=registration_settings
    ):
        sdk_lp = lp.get_registerable_entity()
        assert len(sdk_lp.default_inputs.parameters) == 0
        assert len(sdk_lp.fixed_inputs.literals) == 0

        sdk_lp = lp_with_defaults.get_registerable_entity()
        assert len(sdk_lp.default_inputs.parameters) == 1
        assert len(sdk_lp.fixed_inputs.literals) == 0

        # Adding a check to make sure oneof is respected. Tricky with booleans... if a default is specified, the
        # required field needs to be None, not False.
        parameter_a = sdk_lp.default_inputs.parameters["a"]
        parameter_a = Parameter.from_flyte_idl(parameter_a.to_flyte_idl())
        assert parameter_a.default is not None


def test_wf_container_task():
    @task
    def t1(a: int) -> (int, str):
        return a + 2, str(a) + "-HELLO"

    t2 = ContainerTask(
        "raw",
        image="alpine",
        inputs=kwtypes(a=int, b=str),
        input_data_dir="/tmp",
        output_data_dir="/tmp",
        command=["cat"],
        arguments=["/tmp/a"],
        metadata=metadata(),
    )

    def wf(a: int):
        x, y = t1(a=a)
        t2(a=x, b=y)

    with task_mock(t2) as mock:
        mock.side_effect = lambda a, b: None
        assert t2(a=10, b="hello") is None

        wf(a=10)


def test_wf_container_task_multiple():
    square = ContainerTask(
        name="square",
        metadata=metadata(),
        input_data_dir="/var/inputs",
        output_data_dir="/var/outputs",
        inputs=kwtypes(val=int),
        outputs=kwtypes(out=int),
        image="alpine",
        command=["sh", "-c", "echo $(( {{.Inputs.val}} * {{.Inputs.val}} )) | tee /var/outputs/out"],
    )

    sum = ContainerTask(
        name="sum",
        metadata=metadata(),
        input_data_dir="/var/flyte/inputs",
        output_data_dir="/var/flyte/outputs",
        inputs=kwtypes(x=int, y=int),
        outputs=kwtypes(out=int),
        image="alpine",
        command=["sh", "-c", "echo $(( {{.Inputs.x}} + {{.Inputs.y}} )) | tee /var/flyte/outputs/out"],
    )

    @workflow
    def raw_container_wf(val1: int, val2: int) -> int:
        return sum(x=square(val=val1), y=square(val=val2))

    with task_mock(square) as square_mock, task_mock(sum) as sum_mock:
        square_mock.side_effect = lambda val: val * val
        assert square(val=10) == 100

        sum_mock.side_effect = lambda x, y: x + y
        assert sum(x=10, y=10) == 20

        assert raw_container_wf(val1=10, val2=10) == 200


def test_wf_tuple_fails():
    with pytest.raises(RestrictedTypeError):

        @task
        def t1(a: tuple) -> (int, str):
            return a[0] + 2, str(a) + "-HELLO"


def test_wf_typed_schema():
    schema1 = FlyteSchema[kwtypes(x=int, y=str)]

    @task
    def t1() -> schema1:
        s = schema1()
        s.open().write(pandas.DataFrame(data={"x": [1, 2], "y": ["3", "4"]}))
        return s

    @task
    def t2(s: FlyteSchema[kwtypes(x=int, y=str)]) -> FlyteSchema[kwtypes(x=int)]:
        df = s.open().all()
        return df[s.column_names()[:-1]]

    @workflow
    def wf() -> FlyteSchema[kwtypes(x=int)]:
        return t2(s=t1())

    w = t1()
    assert w is not None
    df = w.open(override_mode=SchemaOpenMode.READ).all()
    result_df = df.reset_index(drop=True) == pandas.DataFrame(data={"x": [1, 2], "y": ["3", "4"]}).reset_index(
        drop=True
    )
    assert result_df.all().all()

    df = t2(s=w.as_readonly())
    assert df is not None
    result_df = df.reset_index(drop=True) == pandas.DataFrame(data={"x": [1, 2]}).reset_index(drop=True)
    assert result_df.all().all()

    x = wf()
    df = x.open().all()
    result_df = df.reset_index(drop=True) == pandas.DataFrame(data={"x": [1, 2]}).reset_index(drop=True)
    assert result_df.all().all()


def test_ref():
    @task(
        task_config=TaskReference(
            project="flytesnacks",
            domain="development",
            name="recipes.aaa.simple.join_strings",
            version="553018f39e519bdb2597b652639c30ce16b99c79",
        )
    )
    def ref_t1(a: typing.List[str]) -> str:
        ...

    assert ref_t1.id.project == "flytesnacks"
    assert ref_t1.id.domain == "development"
    assert ref_t1.id.name == "recipes.aaa.simple.join_strings"
    assert ref_t1.id.version == "553018f39e519bdb2597b652639c30ce16b99c79"

    registration_settings = context_manager.RegistrationSettings(
        project="proj",
        domain="dom",
        version="123",
        image_config=ImageConfig(Image(name="name", fqn="asdf/fdsa", tag="123")),
        env={},
        iam_role="test:iam:role",
        service_account=None,
    )
    with context_manager.FlyteContext.current_context().new_registration_settings(
        registration_settings=registration_settings
    ):
        sdk_task = ref_t1.get_registerable_entity()
        assert sdk_task.has_registered
        assert sdk_task.id.project == "flytesnacks"
        assert sdk_task.id.domain == "development"
        assert sdk_task.id.name == "recipes.aaa.simple.join_strings"
        assert sdk_task.id.version == "553018f39e519bdb2597b652639c30ce16b99c79"


def test_ref_task_more():
    @task(
        task_config=TaskReference(
            project="flytesnacks",
            domain="development",
            name="recipes.aaa.simple.join_strings",
            version="553018f39e519bdb2597b652639c30ce16b99c79",
        )
    )
    def ref_t1(a: typing.List[str]) -> str:
        ...

    @workflow
    def wf1(in1: typing.List[str]) -> str:
        return ref_t1(a=in1)

    with pytest.raises(Exception) as e:
        wf1(in1=["hello", "world"])
    assert "Remote reference tasks cannot be run" in f"{e}"

    with task_mock(ref_t1) as mock:
        mock.return_value = "hello"
        assert wf1(in1=["hello", "world"]) == "hello"


def test_dict_wf_with_constants():
    @task
    def t1(a: int) -> typing.NamedTuple("OutputsBC", t1_int_output=int, c=str):
        return a + 2, "world"

    @task
    def t2(a: typing.Dict[str, str]) -> str:
        return " ".join([v for k, v in a.items()])

    @workflow
    def my_wf(a: int, b: str) -> (int, str):
        x, y = t1(a=a)
        d = t2(a={"key1": b, "key2": y})
        return x, d

    x = my_wf(a=5, b="hello")
    assert x == (7, "hello world")


def test_dict_wf_with_conversion():
    @task
    def t1(a: int) -> typing.Dict[str, str]:
        return {"a": str(a)}

    @task
    def t2(a: dict) -> str:
        print(f"HAHAH {a}")
        return " ".join([v for k, v in a.items()])

    @workflow
    def my_wf(a: int) -> str:
        return t2(a=t1(a=a))

    with pytest.raises(TypeError):
        my_wf(a=5)<|MERGE_RESOLUTION|>--- conflicted
+++ resolved
@@ -11,12 +11,7 @@
 from flytekit.annotated.condition import conditional
 from flytekit.annotated.context_manager import ExecutionState, Image, ImageConfig
 from flytekit.annotated.promise import Promise
-<<<<<<< HEAD
-from flytekit.annotated.task import ContainerTask, Spark, SQLTask, dynamic, kwtypes, maptask, metadata, task
-from flytekit.annotated.reference import TaskReference
-=======
 from flytekit.annotated.task import metadata, task
->>>>>>> a6daad36
 from flytekit.annotated.testing import task_mock
 from flytekit.annotated.type_engine import RestrictedTypeError, TypeEngine
 from flytekit.annotated.workflow import workflow
@@ -967,7 +962,7 @@
 
 def test_ref():
     @task(
-        task_config=TaskReference(
+        task_config=Reference(
             project="flytesnacks",
             domain="development",
             name="recipes.aaa.simple.join_strings",
@@ -1004,7 +999,7 @@
 
 def test_ref_task_more():
     @task(
-        task_config=TaskReference(
+        task_config=Reference(
             project="flytesnacks",
             domain="development",
             name="recipes.aaa.simple.join_strings",
